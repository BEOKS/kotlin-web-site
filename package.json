--- conflicted
+++ resolved
@@ -10,11 +10,7 @@
     "@babel/core": "^7.22.10",
     "@babel/register": "7.15.3",
     "@jetbrains/babel-preset-jetbrains": "^2.3.1",
-<<<<<<< HEAD
     "@jetbrains/kotlin-web-site-ui": "4.8.0-alpha.13",
-=======
-    "@jetbrains/kotlin-web-site-ui": "4.7.1",
->>>>>>> 6b3386c1
     "@react-hook/resize-observer": "1.2.5",
     "@rescui/button": "^0.10.0",
     "@rescui/card": "^0.8.1",
@@ -64,14 +60,8 @@
     "postcss-loader": "6.1.1",
     "postcss-nesting": "12.0.1",
     "query-string": "3.0.0",
-<<<<<<< HEAD
     "react": "^18.2.0",
     "react-dom": "^18.2.0",
-=======
-    "react": "17.0.2",
-    "react-dom": "17.0.2",
-    "react-error-boundary": "4.0.11",
->>>>>>> 6b3386c1
     "react-outside-click-handler": "1.3.0",
     "react-remove-scroll-bar": "2.3.4",
     "react-scrollbar-size": "5.0.0",
@@ -87,10 +77,7 @@
     "use-match-media-hook": "1.0.1",
     "validator": "13.7.0",
     "webpack": "5.76.0",
-<<<<<<< HEAD
     "webpack-cli": "^5.1.4",
-=======
->>>>>>> 6b3386c1
     "whatwg-fetch": "2.0.2"
   },
   "devDependencies": {
