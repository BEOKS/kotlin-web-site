--- conflicted
+++ resolved
@@ -643,19 +643,6 @@
 > Considering this, we don't recommend that library authors switch to the new back-end in production.
 {:.note}
 
-<<<<<<< HEAD
-You can also opt into using the new [JS IR back-end](#JS-IR-compiler-backend).
-
-## Kotlin/JVM
-
-Kotlin 1.4 includes a number of JVM-specific improvements, such as:
- 
-* [New modes for generating default methods in interfaces](#new-modes-for-generating-default-methods)
-* [Unified exception type for null checks](#unified-exception-type-for-null-checks)
-* [Type annotations in the JVM bytecode](#type-annotations-in-the-jvm-bytecode)
-
-=======
->>>>>>> 42b86969
 ### New modes for generating default methods
 
 When compiling Kotlin code to targets JVM 1.8 and above, you could compile non-abstract methods of Kotlin interfaces into
