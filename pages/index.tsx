--- conflicted
+++ resolved
@@ -15,11 +15,12 @@
 import GlobalFooter from '@jetbrains/kotlin-web-site-ui/out/components/footer';
 
 import { HeroSection } from '../blocks/main/hero/hero';
-import { LatestNews } from "../blocks/main/latest-news";
+import { LatestNews } from '../blocks/main/latest-news';
 import { KotlinUsageHighlights } from '../blocks/main/kotlin-usage-highlights/kotlin-usage-highlights';
 import { InfoBlock } from '../blocks/main/info-block/info-block';
 import { DividerLine } from '../blocks/main/divider-line/divider-line';
-import { FoundationPreview } from "../blocks/main/foundation-preview/foundation-preview";
+import { FoundationPreview } from '../blocks/main/foundation-preview/foundation-preview';
+import { WhyKotlin } from '../blocks/main/why-kotlin/why-kotlin';
 
 import MultiplatformPreviewImage from '../public/images/main/multiplatform-preview.svg';
 
@@ -38,7 +39,6 @@
 
 import searchConfig from '../search-config.json';
 
-<<<<<<< HEAD
 import latestNews from '../latest-news/latest-news.json';
 
 import news1 from '../latest-news/news-0.png';
@@ -46,100 +46,96 @@
 import news3 from '../latest-news/news-2.png';
 import news4 from '../latest-news/news-3.png';
 
-const newsImages = [ news1, news2, news3, news4 ];
+const newsImages = [news1, news2, news3, news4];
 
 const kotlinUsageHighlightsCases = [
     {
         company: 'Gradle',
         url: 'https://blog.gradle.org/kotlin-meets-gradle',
         text: 'Gradle is introducing Kotlin as a language for writing build scripts',
-        logo: GradleLogo
+        logo: GradleLogo,
     },
     {
         company: 'Corda',
         url: 'https://www.corda.net/2017/01/10/kotlin/',
         text: 'Corda is an open-source distributed ledger platform, supported by major banks, and built entirely in Kotlin',
-        logo: CordaLogo
+        logo: CordaLogo,
     },
     {
         company: 'Evernote',
         url: 'https://blog.evernote.com/tech/2017/01/26/android-state-library/',
         text: 'Evernote recently integrated Kotlin into their Android client',
-        logo: EvernoteLogo
+        logo: EvernoteLogo,
     },
     {
         company: 'Coursera',
         url: 'https://building.coursera.org/blog/2016/03/16/becoming-bilingual-coursera/',
         text: 'Coursera Android app is partially written in Kotlin',
-        logo: CourseraLogo
+        logo: CourseraLogo,
     },
     {
         company: 'Spring',
         url: 'https://spring.io/blog/2017/01/04/introducing-kotlin-support-in-spring-framework-5-0',
-        text: 'Spring makes use of Kotlin\'s language features to offer more concise APIs',
-        logo: SpringLogo
+        text: "Spring makes use of Kotlin's language features to offer more concise APIs",
+        logo: SpringLogo,
     },
     {
         company: 'Atlassian',
         url: 'https://twitter.com/danlew42/status/809065097339564032',
         text: 'All new code in the Trello Android app is in Kotlin',
-        logo: AtlassianLogo
-    }
+        logo: AtlassianLogo,
+    },
 ];
 
 const kotlinFoundationCompanies = [
     {
         name: 'JetBrains',
         logo: JetbrainsLogo,
-        link: 'https://www.jetbrains.com/'
+        link: 'https://www.jetbrains.com/',
     },
     {
         name: 'Google',
         logo: GoogleLogo,
-        link: 'https://about.google/'
+        link: 'https://about.google/',
     },
     {
         name: 'Gradle',
         logo: GradleLogo,
-        link: 'https://gradle.org/'
+        link: 'https://gradle.org/',
     },
     {
         name: 'Shopify',
         logo: ShopifyLogo,
-        link: 'https://shopify.engineering/'
+        link: 'https://shopify.engineering/',
     },
     {
         name: 'Touchlab',
         logo: TouchlabLogo,
-        link: 'https://touchlab.co/'
-    }
+        link: 'https://touchlab.co/',
+    },
 ];
-=======
-import { HeroSection } from '../blocks/main/hero/hero';
-import {WhyKotlin} from "../blocks/main/why-kotlin/why-kotlin";
->>>>>>> 6bbc8616
 
 function Index() {
     const isTS = useTS();
 
     const news = latestNews.map((item, i) => ({
         ...item,
-        image: newsImages[i]
+        image: newsImages[i],
     }));
 
     return (
         <>
-<<<<<<< HEAD
             <ThemeProvider theme="dark">
                 <GlobalHeader productWebUrl={''} hasSearch={true} searchConfig={searchConfig} darkHeader />
                 <HeroSection>
-                  Concise.
-                  <br /> Multiplatform.
-                  <br /> Fun.
+                    Concise.
+                    <br /> Multiplatform.
+                    <br /> Fun.
                 </HeroSection>
-                <div className={"ktl-layout ktl-layout--center"}>
-                    <LatestNews news={news}/>
+                <div className={'ktl-layout ktl-layout--center'}>
+                    <LatestNews news={news} />
                 </div>
+                <WhyKotlin />
             </ThemeProvider>
 
             <ThemeProvider theme="light">
@@ -149,19 +145,19 @@
                             title={'Share code on your terms and for different platforms'}
                             text={
                                 <>
-                                    Simplify the development of cross-platform projects with Kotlin Multiplatform.
-                                    It reduces time spent writing and maintaining the same code for different platforms while
-                                    retaining the flexibility and benefits of native programming.
-                                    Kotlin applications will work on different operating systems,
-                                    such as iOS, Android, macOS, Windows, Linux, watchOS, and others.
+                                    Simplify the development of cross-platform projects with Kotlin Multiplatform. It
+                                    reduces time spent writing and maintaining the same code for different platforms
+                                    while retaining the flexibility and benefits of native programming. Kotlin
+                                    applications will work on different operating systems, such as iOS, Android, macOS,
+                                    Windows, Linux, watchOS, and others.
                                 </>
                             }
                             button={
                                 <Button href="/lp/multiplatform/" size="l" mode="rock" theme="light">
-                                    {isTS ? 'Learn more' : 'Learn about Kotlin Multiplatform' }
+                                    {isTS ? 'Learn more' : 'Learn about Kotlin Multiplatform'}
                                 </Button>
                             }
-                            media={<img src={MultiplatformPreviewImage.src}  alt="" />}
+                            media={<img src={MultiplatformPreviewImage.src} alt="" />}
                         />
 
                         <DividerLine />
@@ -172,7 +168,8 @@
                                 <>
                                     Kotlin has great support and many contributors in its fast-growing global community.
                                     Enjoy the benefits of a rich ecosystem with a wide range of community libraries.
-                                    Help is never far away — consult extensive community resources or ask the Kotlin team directly.
+                                    Help is never far away — consult extensive community resources or ask the Kotlin
+                                    team directly.
                                 </>
                             }
                             button={
@@ -182,9 +179,7 @@
                                     </Button>
                                 </Link>
                             }
-                            media={
-                                <YoutubePlayer id="JGvk4M0Rfxo" className={styles.videoPlayer} />
-                            }
+                            media={<YoutubePlayer id="JGvk4M0Rfxo" className={styles.videoPlayer} />}
                         />
 
                         <DividerLine />
@@ -193,7 +188,14 @@
                             title={'Kotlin Foundation'}
                             description={'Actively supports community efforts in developing the Kotlin ecosystem.'}
                             button={
-                                <Button href="https://kotlinfoundation.org/" size="l" mode="rock" theme="light" icon={<ArrowTopRightIcon />} iconPosition="right">
+                                <Button
+                                    href="https://kotlinfoundation.org/"
+                                    size="l"
+                                    mode="rock"
+                                    theme="light"
+                                    icon={<ArrowTopRightIcon />}
+                                    iconPosition="right"
+                                >
                                     Learn more
                                 </Button>
                             }
@@ -207,9 +209,7 @@
 
                     <CtaBlock
                         className={styles.ctaBlock}
-                        mainTitle={
-                            <>Start using{isTS && <br />} Kotlin today!</>
-                        }
+                        mainTitle={<>Start using{isTS && <br />} Kotlin today!</>}
                         buttons={
                             <Button href="/docs/getting-started.html" size="l" mode="rock" theme="light">
                                 Get started
@@ -222,17 +222,6 @@
             <ThemeProvider theme={'dark'}>
                 <GlobalFooter />
             </ThemeProvider>
-=======
-            <GlobalHeader productWebUrl={''} hasSearch={true} searchConfig={searchConfig} darkHeader />
-            <HeroSection>
-                <>
-                    Concise.
-                    <br /> Multiplatform.
-                    <br /> Fun.
-                </>
-            </HeroSection>
-            <WhyKotlin />
->>>>>>> 6bbc8616
         </>
     );
 }
