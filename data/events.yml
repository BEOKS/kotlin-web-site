- lang: en
<<<<<<< HEAD
  startDate: '2024-06-08'
  endDate: '2024-06-08'
  location: Minna, Nigeria
  speaker: To be announced
  title: 'KotlinConf 2024 Global Minna'
  subject: 'KotlinConf 2024 Global Minna'
  url: https://kommunity.com/kotlin-minna-user-group/events/kotlinconf-2024-global-minna-2180e651
=======
  startDate: '2024-02-22'
  endDate: '2024-02-22'
  location: Limassol, Cyprus
  speaker : 'Andrey Fomenkov'
  title : 'Cyprus KUG meetup'
  subject : 'Optimizing Android Project Build Time'
  url: https://www.eventbrite.com/e/cyprus-kotlin-user-group-meetup-2202-tickets-811213329907
- lang: en
  startDate: '2024-02-22'
  endDate: '2024-02-22'
  location: Limassol, Cyprus
  speaker : 'Aleksei Beloglazov'
  title : 'Cyprus KUG meetup'
  subject : 'Load Testing with Gatling and VictoriaMetrics'
  url: https://www.eventbrite.com/e/cyprus-kotlin-user-group-meetup-2202-tickets-811213329907
- lang: en
>>>>>>> b73ee3a9
  startDate: '2024-01-24'
  endDate: '2024-01-24'
  location: Amsterdam, Netherlands
  speaker : 'Alejandro Serrano Mena'
  title : 'Kotlin MeetUp Amsterdam'
  subject : 'Functors and monads for better Schedules'
  url: https://www.meetup.com/dutch-kotlin-user-group/events/298396544
- lang: en
  startDate: '2024-01-24'
  endDate: '2024-01-24'
  location: Amsterdam, Netherlands
  speaker : 'Urs Peter'
  title : 'Kotlin MeetUp Amsterdam'
  subject : 'Grow with the Flow: A Game-Changing Success Story featuring Spring Boot Reactive Streams, Kotlin & Flow'
  url: https://www.meetup.com/dutch-kotlin-user-group/events/298396544
- lang: en
  startDate: '2024-01-24'
  endDate: '2024-01-24'
  location: Vienna, Austria
  speaker : 'Dominik Moser'
  title : 'Kotlin Vienna'
  subject : 'Integrating Native libraries with Kotlin using Project Panama'
  url: https://www.meetup.com/kotlin-vienna/events/295318844
- lang: en
  startDate: '2024-01-24'
  endDate: '2024-01-24'
  location: Vienna, Austria
  speaker : 'Frantisek Nagy'
  title : 'Kotlin Vienna'
  subject : 'Introducing Kotlin Multiplatform to Existing Project'
  url: https://www.meetup.com/kotlin-vienna/events/295318844
- lang: en
  startDate: '2024-01-24'
  endDate: '2024-01-24'
  location: Vienna, Austria
  speaker : 'Mario Fleischhacker'
  title : 'Kotlin Vienna'
  subject : 'Modernizing Web Development: Kotlin and HTMX'
  url: https://www.meetup.com/kotlin-vienna/events/295318844
- lang: en
  startDate: '2024-05-22'
  endDate: '2024-05-24'
  location: Copenhagen, Denmark
  speaker : ''
  title : ''
  subject : 'KotlinConf'
  url: https://kotlinconf.com/
- lang: en
  startDate: '2023-11-23'
  endDate: '2023-11-23'
  location: Limassol, Cyprus
  speaker : 'Katerina Petrova'
  title : 'State of KMP'
  subject : 'State of KMP'
  url: https://www.eventbrite.com/e/state-of-kotlin-multiplatform-tickets-743548241807
- lang: en
  startDate: '2023-11-14'
  endDate: '2023-11-14'
  location: Brighton, UK
  speaker : 'Andrey Breslav'
  title : 'Brighton Kotlin'
  subject : 'Kotlin: a bit of history'
  url: https://www.meetup.com/Brighton-Kotlin/events/296107142
- lang: de
  startDate: '2023-10-16'
  endDate: '2023-10-17'
  online: true
  speaker : 'Sebastian Aigner'
  title : ''
  subject : 'KKON'
  url: https://rheinwerk-kkon.de/
- lang: en
  startDate: '2023-09-21'
  endDate: '2023-09-22'
  location: Amsterdam, Netherlands
  speaker : 'Garth Gilmour'
  title : 'Kotlin Training Day'
  subject : 'Effective Ktor with Kotlin'
  url: https://pages.xebia.com/kotlin-training-day
- lang: en
  startDate: '2023-09-14'
  endDate: '2023-09-15'
  location: New York, USA
  speaker : ''
  title : ''
  subject : 'droidcon New York'
  url: https://nyc.droidcon.com/
- lang: en
  startDate: '2023-06-27'
  endDate: '2023-06-27'
  location: Vienna, Austria
  speaker : 'Kariem Hussein'
  title : 'Kotlin User Group Vienna'
  subject : 'AI support for Kotlin Development in Android Studio'
  url: https://www.meetup.com/kotlin-vienna/events/290438424/
- lang: en
  startDate: '2023-06-28'
  endDate: '2023-06-28'
  location: Berlin, Germany
  speaker : 'Karin-Aleksandra Monoid'
  title : 'Kotlin User Group Berlin'
  subject : 'Configuration Management in Kotlin: The Basics'
  url: https://www.meetup.com/kotlin-berlin/events/294252176/
- lang: en
  startDate: '2023-07-12'
  endDate: '2023-07-12'
  location: Amsterdam, Netherlands
  speaker : 'Alejandro Serrano Mena'
  title : 'Dutch Kotlin User Group'
  subject : 'Safe concurrency: resources and resilience'
  url: https://www.meetup.com/nlkug-dutch-kotlin-user-group/events/294135157
- lang: en
  startDate: '2023-07-12'
  endDate: '2023-07-12'
  location: Amsterdam, Netherlands
  speaker : 'René Bulsing'
  title : 'Dutch Kotlin User Group'
  subject : 'Beyond K2: What features are next and how you can use them'
  url: https://www.meetup.com/nlkug-dutch-kotlin-user-group/events/294135157
- lang: en
  startDate: '2023-07-12'
  endDate: '2023-07-12'
  location: Amsterdam, Netherlands
  speaker : 'Urs Peter'
  title : 'Dutch Kotlin User Group'
  subject : 'Unraveling the most Kotlin-Friendly Framework: Springboot vs. Quarkus vs. Micronaut. Who Claims the Krown?'
  url: https://www.meetup.com/nlkug-dutch-kotlin-user-group/events/294135157
- lang: en
  startDate: '2023-07-18'
  endDate: '2023-07-18'
  location: Brighton, UK
  speaker : 'Michele Sollecito'
  title : 'Brighton Kotlin'
  subject : 'Apache Pulsar with Kotlin couroutines and flows'
  url: https://www.meetup.com/brighton-kotlin/events/294227622/
- lang: en
  startDate: '2023-06-24'
  endDate: '2023-06-24'
  location: Nairobi, Kenya
  speaker : 'Dennis Githuku'
  title : 'Kotlin Kenya - June Meetup'
  subject : 'Side Effects in Jetpack Compose'
  url: https://www.meetup.com/KotlinKenya/events/294262326
- lang: en
  startDate: '2023-06-24'
  endDate: '2023-06-24'
  location: Nairobi, Kenya
  speaker : 'Kenneth Mathari'
  title : 'Kotlin Kenya - June Meetup'
  subject : 'Is Graphql replacing REST in Android Development'
  url: https://www.meetup.com/KotlinKenya/events/294262326
- lang: en
  startDate: '2023-06-24'
  endDate: '2023-06-24'
  location: Nairobi, Kenya
  speaker : 'Kenn Junior'
  title : 'Kotlin Kenya - June Meetup'
  subject : 'Notification : Past, Present & Future'
  url: https://www.meetup.com/KotlinKenya/events/294262326
- lang: en
  startDate: '2023-06-13'
  endDate: '2023-06-13'
  location: Nieuwegein, Netherlands
  speaker : ''
  title : 'Utrecht Kotlin Meetup'
  subject : 'Exploratory Testing | Navigating Through Uncharted Territory'
  url: https://www.meetup.com/meetup-group-YgJEOzCn/events/293993904/
- lang: en
  startDate: '2023-06-13'
  endDate: '2023-06-13'
  location: Limassol, Cyprus
  speaker : Nikita Lipsky
  title : 'Kotlin User Group Cyprus'
  subject : 'Compose Multiplatform on iOS'
  url: https://www.eventbrite.com/e/cyprus-kotlin-user-group-meetup-1306-tickets-636457520577
- lang: en
  startDate: '2023-05-09'
  endDate: '2023-05-09'
  location: Amsterdam, Netherlands
  speaker : João Paulo Gomes
  title : 'Kotlin Meetup Amsterdam'
  subject : 'Writing performance tests with Kotlin'
  url: https://www.meetup.com/nl-NL/nlkug-dutch-kotlin-user-group/events/293144259/
- lang: en
  startDate: '2023-05-09'
  endDate: '2023-05-09'
  location: Amsterdam, Netherlands
  speaker : Vladimir Dolzhenko
  title : 'Kotlin Meetup Amsterdam'
  subject : 'How we’re improving the performance of the IntelliJ IDEA Kotlin plugin'
  url: https://www.meetup.com/nl-NL/nlkug-dutch-kotlin-user-group/events/293144259/
- lang: en
  startDate: '2023-07-05'
  endDate: '2023-07-07'
  location: Berlin, Germany
  speaker : TBA
  title : ''
  subject : 'droidcon Berlin'
  url: https://www.droidcon.com/events/droidcon-berlin-2023/
- lang: en
  startDate: '2023-04-13'
  endDate: '2023-04-13'
  location: Belgrade, Serbia
  speaker : Anastasia Birillo
  title : 'KotlinConf 2023 Global Serbia'
  subject : 'How does the Kotlin compiler work?'
  url: https://www.meetup.com/serbia-kotlin-user-group/events/291312745/
- lang: en
  startDate: '2023-04-08'
  endDate: '2023-04-09'
  location: KIET Group Of Institutions, Ghaziabad, Delhi NCR India
  speaker : Anshul Sadaria & Saumya Singh
  title : 'SprintHacks 2023 Hackathon'
  subject : 'Innovation, creativity & networking'
  url: 'https://sprinthacks.devfolio.co/'
- lang: en
  startDate: '2023-03-02'
  endDate: '2023-03-02'
  location: Limassol, Cyprus
  speaker: Katerina Petrova
  title: 'Cyprus Kotlin User Group'
  subject: 'Kotlin Multiplatform Mobile'
  url: https://www.eventbrite.com/e/cyprus-kotlin-user-group-meetup-0203-tickets-547755831437
- lang: en
  startDate: '2023-02-23'
  endDate: '2023-02-23'
  location: Athens, Greeece
  speaker: Rainer Kern
  title: 'Athens Kotlin User Group'
  subject: 'Kotlin Coroutines'
  url: https://www.meetup.com/kotlin-athens/events/291447655/
- lang: en
  startDate: '2023-02-23'
  endDate: '2023-02-23'
  location: Athens, Greeece
  speaker: Petros Paraskevopoulos
  title: 'Athens Kotlin User Group'
  subject: 'Version Catalog, Dependabot and Renovate'
  url: https://www.meetup.com/kotlin-athens/events/291447655/
- lang: en
  startDate: '2023-03-02'
  endDate: '2023-03-02'
  online: true
  speaker: ''
  title: 'San Diego Kotlin User Group'
  subject: 'Monthly Kotlin'
  url: https://www.meetup.com/sd-kotlin/events/dqlhxsyfcfbcb/
- lang: en
  startDate: '2023-02-02'
  endDate: '2023-02-02'
  online: true
  speaker: ''
  title: 'San Diego Kotlin User Group'
  subject: 'Monthly Kotlin'
  url: https://www.meetup.com/sd-kotlin/events/290873403/
- lang: en
  startDate: '2023-02-23'
  endDate: '2023-02-23'
  location: Vilnius, Lithuania
  speaker: Robertas Šetkus
  title: 'Vilnius KUG meetup'
  subject: 'Think Once, Think Twice, Think Multiplatform'
  url: https://vilniuskug.netlify.app/meetups/2023/january/meetup-1/
- lang: en
  startDate: '2023-02-23'
  endDate: '2023-02-23'
  location: Vilnius, Lithuania
  speaker: Vladislav Ermolin
  title: 'Vilnius KUG meetup'
  subject: 'Static Code Analysis for Kotlin: A Guiding Star'
  url: https://vilniuskug.netlify.app/meetups/2023/january/meetup-1/
- lang: en
  startDate: '2023-02-04'
  endDate: '2023-02-05'
  location: Brussels, Belgium
  speaker: To be announced
  title: 'FOSDEM 2023'
  subject: 'Kotlin Devroom'
  url: https://fosdem.org/2023/schedule/track/kotlin/
- lang: en
  startDate: '2023-01-28'
  endDate: '2023-01-28'
  location: Nairobi, Kenya
  speaker: To be announced
  title: ''
  subject: 'Kotlin Kenya January Networking Meetup'
  url: https://www.meetup.com/KotlinKenya/events/291097566/
- lang: en
  startDate: '2023-04-28'
  endDate: '2023-04-28'
  location: Paris, France
  speaker: ''
  title: 'CFP is open'
  subject: 'AndroidMakers by droidcon'
  url: https://androidmakers.droidcon.com/
- lang: en
  startDate: '2023-03-07'
  endDate: '2023-03-07'
  location: Vienna, Austria
  speaker: Patrick Lamprecht & Mario Fleischhacker
  title: 'Kotlin Meetup March 2023'
  subject: 'Kotlin Support in Spring Boot 3 Microservices & Webassembly with Kotlin'
  url: https://www.meetup.com/kotlin-vienna/events/290420821/
- lang: en
  startDate: '2023-01-21'
  endDate: '2023-01-21'
  location: Bengaluru, India
  speaker: Gautam Sukhramani
  title: 'BlrKotlin #30'
  subject: 'Intro to Deploying ML Models on Android'
  url: https://www.meetup.com/BlrKotlin/events/290955120/
- lang: en
  startDate: '2023-01-21'
  endDate: '2023-01-21'
  location: Bengaluru, India
  speaker: Nischal Raj
  title: 'BlrKotlin #30'
  subject: 'Creating Dynamic UI at Runtime using Kotlin'
  url: https://www.meetup.com/BlrKotlin/events/290955120/
- lang: en
  startDate: '2023-01-28'
  endDate: '2023-01-28'
  location: Kolkata, India
  speaker: To be announced
  title: ''
  subject: 'Droid Fest Kolkata 2023'
  url: https://www.meetup.com/kotlin-kolkata-ug/events/290826337/
- lang: en
  startDate: '2023-01-17'
  endDate: '2023-01-17'
  location: Brighton, UK
  speaker: Sergio del Amo Caballero
  title: 'January 2023 Brighton Kotlin Meetup'
  subject: 'Getting Started with the Micronaut Framework'
  url: https://www.meetup.com/Brighton-Kotlin/events/290553314/
- lang: en
  startDate: '2023-01-18'
  endDate: '2023-01-18'
  location: Amsterdam, the Netherlands
  speaker: Nico Krijnen
  title: 'Kotlin Meetup Amsterdam'
  subject: 'Kotlin Multiplatform + Domain models = Love'
  url: https://www.meetup.com/nlkug-dutch-kotlin-user-group/events/290715011/
- lang: en
  startDate: '2023-01-18'
  endDate: '2023-01-18'
  location: Amsterdam, the Netherlands
  speaker: Urs Peter
  title: 'Kotlin Meetup Amsterdam'
  subject: 'Kotlin & Project Loom: Blessing or Doom?'
  url: https://www.meetup.com/nlkug-dutch-kotlin-user-group/events/290715011/
- lang: en
  startDate: '2023-01-19'
  endDate: '2023-01-19'
  location: Berlin, Germany
  speaker: Peter Maedel, Kim Kunc
  title: 'Informal get-together of Kotlin developers in Berlin'
  subject: 'Kotlin For Infrastructur as Code with AWS CDK'
  url: https://www.meetup.com/kotlin-berlin/events/290370803/
- lang: en
  startDate: '2023-01-04'
  endDate: '2023-01-04'
  online: true
  speaker: Jack Leow
  title: 'San Diego Kotlin User Group'
  subject: 'What Does It Mean for a Language to Be Strongly Typed?'
  url: https://www.meetup.com/sd-kotlin/events/290212945/
- lang: ru
  startDate: '2023-01-20'
  endDate: '2023-01-20'
  online: true
  speaker: Anton Arhipov
  title: 'Kotlin Moscow'
  subject: 'Creative Coding With Kotlin and Compose'
  url: https://www.meetup.com/KotlinMoscow/events/290914378/
- lang: en
  startDate: '2022-12-20'
  endDate: '2022-12-20'
  location: Limassol, Cyprus
  speaker: Artemiy Mikhaylov
  title: 'Cyprus Kotlin User Group'
  subject: 'Functional programming in Kotlin with Arrow'
  url: https://www.eventbrite.com/e/cyprus-kotlin-user-group-meetup-2012-tickets-478030140017
- lang: en
  startDate: '2022-12-15'
  endDate: '2022-12-15'
  location: Eindhoven, the Netherlands
  speaker: Abdulcelil Cercenazi
  title: 'Eindhoven Kotlin User Group, 3rd meetup'
  subject: 'Test-Driven Development with Kotlin'
  url: https://www.meetup.com/eindhoven-kotlin-user-group/events/290122029/
- lang: en
  startDate: '2022-12-15'
  endDate: '2022-12-15'
  location: Eindhoven, the Netherlands
  speaker: João Paulo Gomes
  title: 'Eindhoven Kotlin User Group, 3rd meetup'
  subject: 'Performance testing in Kotlin using Gatling'
  url: https://www.meetup.com/eindhoven-kotlin-user-group/events/290122029/
- lang: jp
  startDate: '2022-12-10'
  endDate: '2022-12-10'
  online: true
  speaker: ''
  title: ''
  subject: 'Kotlin Fest 2022'
  url: https://kotlin.connpass.com/event/261782/
- lang: en
  startDate: '2022-11-29'
  endDate: '2022-11-29'
  location: Vienna, Austria
  speaker: Dominik Moser
  title: Kotlin Vienna Meetup
  subject: 'Kotlin and Graal VM'
  url: https://www.meetup.com/kotlin-vienna/events/288815446/
- lang: en
  startDate: '2022-11-24'
  endDate: '2022-11-24'
  location: Munich, Germany
  speaker: Aleksei Semin, Svetlana Isakova, Marcel Pintó Biescas
  title: Kotlin Meetup - November 2022 Edition
  subject: 'Why Kotlin Multiplatform Mobile?'
  url: https://www.meetup.com/Kotlin-User-Group-Munich/events/288879550
- lang: en
  startDate: '2022-12-06'
  endDate: '2022-12-06'
  location: London, UK
  speaker: Andrey Breslav, David Denton
  title: 'On Kotlin #5'
  subject: 'Smash Your Adapter Monolith With The Connect Pattern'
  url: https://www.meetup.com/source-talks-on-kotlin/events/289687310/
- lang: en
  startDate: '2022-12-08'
  endDate: '2022-12-08'
  location: Brighton, UK
  speaker: ''
  title: ''
  subject: 'Brighton Kotlin Big Festive Meetup'
  url: https://www.meetup.com/brighton-kotlin/events/289765411/
- lang: cn
  startDate: '2022-11-26'
  endDate: '2022-11-27'
  online: true
  speaker: 范圣佑, 王鹏, 乔禹昂, 李盈瑩, 2BAB, Pamela Hill, Alina Dolgikh, and more
  title: ''
  subject: '2022 Kotlin 中文开发者大会'
  url: https://pages.jetbrains.com/kotlin-online-conference-for-chinese-developers-2022
- lang: es
  startDate: '2022-11-21'
  endDate: '2022-11-26'
  online: true
  speaker: Adrián Catalán, Anahí Salgado, Antonio Leiva, Dinorah Tovar, Santiago Carrillo, and more
  title: ''
  subject: 'Compose Camp Kotlin La Paz'
  url: https://kotlinlapaz.github.io/ComposeCamp/
- lang: en
  startDate: '2022-11-16'
  endDate: '2022-11-18'
  location: Nairobi, Kenya
  speaker: Pamela Hill, Victor Kabata, Rygel Louv, Breimer John, Brian Odhiambo, Harny Otuoniyo, and more
  title: ''
  subject: 'droidconKE 2022'
  url: https://www.droidcon.com/events/droidcon-kenya-2022/
- lang: en
  startDate: '2022-11-22'
  endDate: '2022-11-22'
  location: Paris, France
  speaker: John O’Reilly
  title: PAUG and Cocoaheads @ BlaBlaCar
  subject: 'The ever increasing convergence of native iOS and Android mobile development'
  url: https://www.meetup.com/android-paris/events/289612876/
- lang: en
  startDate: '2022-11-22'
  endDate: '2022-11-22'
  location: Paris, France
  speaker: Etienne Vautherin
  title: PAUG and Cocoaheads @ BlaBlaCar
  subject: 'Jetpack Compose and KMM could change the life of a mobile developer'
  url: https://www.meetup.com/android-paris/events/289612876/
- lang: en
  startDate: '2022-11-12'
  endDate: '2022-11-12'
  location: Abuja, Nigeria
  speaker: Slick Shola Akinroliei
  title: Compose Camp Kotlin Abuja
  subject: 'Kotlin ... The spotlit language for mobile developers'
  url: https://www.meetup.com/kotlin-abuja-user-group-nigeria/events/288874459/
- lang: en
  startDate: '2022-11-12'
  endDate: '2022-11-12'
  location: Abuja, Nigeria
  speaker: Adetayo James
  title: Compose Camp Kotlin Abuja
  subject: 'Getting started and Building your first App in Kotlin'
  url: https://www.meetup.com/kotlin-abuja-user-group-nigeria/events/288874459/
- lang: it
  startDate: '2022-11-30'
  endDate: '2022-11-30'
  online: true
  speaker: Francesco Stanieri
  title: Meetup HDG Rome 12
  subject: 'Come creare un servizio di chat Serverless'
  url: https://www.meetup.com/hdg-rome/events/289209400/
- lang: en
  startDate: '2022-12-02'
  endDate: '2022-12-02'
  location: Utrecht, The Netherlands
  speaker: Julien Lengrand-Lambert
  title: 'Flock. Meetups'
  subject: 'Introducing Kotlin In Your Organization, From The Ground Up'
  url: https://www.meetup.com/flock-meetups/events/289393375/
- lang: en
  startDate: '2022-11-11'
  endDate: '2022-11-11'
  online: true
  speaker: Pamela Hill
  title: Women Who Code
  subject: 'Kotlin Multiplatform Mobile for Skeptics'
  url: https://www.meetup.com/nyandroiddevelopers/events/289399273/
- lang: en
  startDate: '2022-12-10'
  endDate: '2022-12-10'
  online: true
  speaker: Amanjeet Singh
  title: Chicago Kotlin User Group
  subject: 'Locking Horns with Native Crashes'
  url: https://www.meetup.com/chicago-kotlin/events/289608325/
- lang: en
  startDate: '2022-12-08'
  endDate: '2022-12-08'
  online: true
  speaker: To be announced
  title: San Diego Kotlin User Group
  subject: 'Monthly Kotlin'
  url: https://www.meetup.com/sd-kotlin/events/289513488/
- lang: es
  startDate: '2022-11-11'
  endDate: '2022-11-11'
  online: true
  speaker: Hugo Pérez
  title: Slashfriday
  subject: 'Kotlin para desarrollos Backend'
  url: https://www.meetup.com/slashmobility/events/289600561/
- lang: en
  startDate: '2022-11-24'
  endDate: '2022-11-24'
  online: true
  speaker: Mohit Sarveiya
  title: Virtual Kotlin User Group
  subject: 'Building State Flow Streams with Molecule'
  url: https://www.meetup.com/virtual-kotlin-user-group/events/289317026/
- lang: en
  startDate: '2022-11-05'
  endDate: '2022-11-05'
  online: true
  speaker: Manuel Ernesto
  title: DevFest Makurdi 2022
  subject: 'The Kotlin Features You Have Been Missing Out On'
  url: https://gdg.community.dev/events/details/google-gdg-makurdi-presents-devfest-makurdi-2022/
- lang: cs
  startDate: '2022-10-05'
  endDate: '2022-10-05'
  location: Prague, Czech Republic
  speaker: Will be announced soon
  title: Czech Kotlin User Group
  subject: 'Restart of the Kotlin meetups in Prague'
  url: https://www.facebook.com/events/s/cz-kotlin-meetup-9/483290587001145/
- lang: en
  startDate: '2022-10-04'
  endDate: '2022-10-04'
  location: Amsterdam, The Netherlands
  speaker: Hadi Hariri
  title: Flexport<>Kotlin Meetup with Hadi Hariri
  subject: 'Functional Programming in Kotlin'
  url: https://www.meetup.com/flexport-amsterdam-meetup-group/events/288180298/
- lang: en
  startDate: '2022-10-11'
  endDate: '2022-10-11'
  location: Eindhoven, The Netherlands
  speaker: Simon Vergauwen
  title: Kotlin Meetup Eindhoven
  subject: 'Introductory talk to Functional Programming in Kotlin'
  url: https://www.meetup.com/nl-NL/nlkug-dutch-kotlin-user-group/events/288372662/
- lang: en
  startDate: '2022-10-11'
  endDate: '2022-10-11'
  location: Eindhoven, The Netherlands
  speaker: Urs Peter
  title: Kotlin Meetup Eindhoven
  subject: 'Moving from Java to Kotlin - is it worth it?'
  url: https://www.meetup.com/nl-NL/nlkug-dutch-kotlin-user-group/events/288372662/
- lang: en
  startDate: '2022-11-03'
  endDate: '2022-11-03'
  location: Ede, The Netherlands
  speaker: Bart Enkelaar
  title: J-Fall 2022
  subject: 'The Dangerous Side of Kotlin'
  url: https://jfall.nl/timetable-2021/
- lang: en
  startDate: '2022-10-17'
  endDate: '2022-10-20'
  location: Las Vegas, NV, USA
  speaker: Mark Heckler
  title: JavaOne
  subject: 'Das Boot: Diving into Debugging Spring Boot Applications'
  url: https://reg.rf.oracle.com/flow/oracle/cloudworld/session-catalog/page/catalog?search=kotlin
- lang: en
  startDate: '2022-10-13'
  endDate: '2022-10-13'
  location: Antwerp, Belgium
  speaker: James Ward, Josh Long
  title: Devoxx Belgium 2022
  subject: 'Spring + Kotlin = Modern + Reactive + Productive'
  url: https://devoxx.be/talk/?id=20174
- lang: en
  startDate: '2022-10-13'
  endDate: '2022-10-13'
  location: Antwerp, Belgium
  speaker: James Ward, Brad Hawkes, John Pampuch
  title: Devoxx Belgium 2022
  subject: Google's Journey from Java to Kotlin for Server-Side Programming
  url: https://devoxx.be/talk/?id=20174
- lang: en
  startDate: '2022-10-06'
  endDate: '2022-10-06'
  location: Gdansk, Poland
  speaker: Hadi Hariri
  title: Infoshare 2022
  subject: The Silver Bullet Syndrome Director's Cut - Complexity Strikes Back!
  url: https://infoshare.pl/conference/agenda/#talk638-10
- lang: en
  startDate: '2022-09-28'
  endDate: '2022-09-28'
  location: Amsterdam, The Netherlands
  speaker: Bjorn van der Laan
  title: Kotlin Multiplatform Mobile and Building DSLs
  subject: 'Type-safe builders and five other patterns to create beautiful DSLs in Kotlin'
  url: https://www.meetup.com/nl-NL/kotlin-amsterdam/events/288163725/
- lang: en
  startDate: '2022-09-28'
  endDate: '2022-09-28'
  location: Amsterdam, The Netherlands
  speaker: Urs Peter
  title: Kotlin Multiplatform Mobile and Building DSLs
  subject: 'Kotlin Multiplatform Mobile (KMM) - what’s in it for me?'
  url: https://www.meetup.com/nl-NL/kotlin-amsterdam/events/288163725/
- lang: en
  startDate: '2022-09-27'
  endDate: '2022-09-27'
  location: Vienna, Austria
  speaker: Rainer Kern
  title: Vienna Kotlin User Group
  subject: 'Back to School with Kotlin'
  url: https://www.meetup.com/kotlin-vienna/events/287145275/
- lang: en
  startDate: '2022-09-29'
  endDate: '2022-09-29'
  online: true
  speaker: David Rawson
  title: Virtual Kotlin User Group
  subject: 'Codegen with KSP: A Farewell to Stubs'
  url: https://www.meetup.com/virtual-kotlin-user-group/events/288024628/
- lang: fr
  startDate: '2022-11-03'
  endDate: '2022-11-03'
  location: Paris, France
  speaker: Salomon Brys, Riadh Mnasri, Romain Boiselle, and more!
  title: ''
  subject: DevCon '#15 - Conférence 100% Kotlin'
  url: https://www.programmez.com/page-devcon/devcon-15-conference-100-kotlin
- lang: en
  startDate: '2022-11-24'
  endDate: '2022-11-24'
  location: Amsterdam, The Netherlands
  speaker: Urs Peter, Márton Braun, Simon Vergauwen, Brian Collins, Pamela Hill, and more
  title: ''
  subject: Kotlin Dev Day. Advanced Edition
  url: https://kotlindevday.com/
- lang: en
  startDate: '2022-09-24'
  endDate: '2022-10-22'
  location: Minna, Nigeria
  speaker: Umar Saidu
  title: Google Developer Student Clubs
  subject: 'Compose Camp Bootcamp'
  url: https://gdsc.community.dev/events/details/developer-student-clubs-federal-university-of-technology-minna-presents-jetpack-compose-bootcamp/
- lang: en
  startDate: '2022-07-30'
  endDate: '2022-07-30'
  location: Chicago, IL, USA
  speaker: Amanda Hinchman-Dominguez, Maia Grotepass
  title: Chicago Kotlin Users Group
  subject: 'Dear Amanda, help me fix my memory leaks'
  url: https://www.meetup.com/chicago-kotlin/events/287169344/
- lang: en
  startDate: '2022-07-28'
  endDate: '2022-07-28'
  online: true
  speaker: Jilles van Gurp
  title: Virtual Kotlin Users Group
  subject: 'Full-stack Kotlin at FORMATION'
  url: https://www.meetup.com/kotlin-berlin/events/286992665/
- lang: en
  startDate: '2022-08-04'
  endDate: '2022-08-04'
  online: true
  speaker: Ian Brandt
  title: San Diego Kotlin User Group
  subject: 'Monthly Kotlin Online!'
  url: https://www.meetup.com/sd-kotlin/events/mjfhnsydclbfb/
- lang: en
  startDate: '2022-09-08'
  endDate: '2022-09-08'
  online: true
  speaker: Ian Brandt
  title: San Diego Kotlin User Group
  subject: 'Monthly Kotlin Online!'
  url: https://www.meetup.com/sd-kotlin/events/mjfhnsydclbfb/
- lang: zh
  startDate: '2022-07-30'
  endDate: '2022-07-31'
  location: Taipei, Taiwan
  speaker: Shengyou Fan, Wig, Andy Lu
  title: ''
  subject: COSCUP 2022
  url: https://coscup.org/2022/en/
- lang: en
  startDate: '2022-10-06'
  endDate: '2022-10-07'
  location: Turin, Italy
  online: true
  speaker: Nate Ebel
  title: droidcon Italy 2022
  subject: 'Adopting kotlin multiplatform in brownfield applications'
  url: https://it.droidcon.com/2022/
- lang: de
  startDate: '2022-09-12'
  endDate: '2022-09-13'
  online: true
  speaker: Amanda Hinchman-Dominguez, Sebastian Aigner, Annyce Davis, Benedikt Jerat and many more!
  title: ''
  subject: Rheinwerk Konferenz für Kotlin
  url: https://rheinwerk-kkon.de/
- lang: en
  startDate: '2022-09-29'
  endDate: '2022-09-30'
  online: true
  speaker: Anton Arhipov
  title: IntelliJ IDEA Conf
  subject: 'Idiomatic Kotlin'
  url: https://pages.jetbrains.com/intellij-idea-conf-2022/
- lang: en
  startDate: '2022-09-28'
  endDate: '2022-09-28'
  location: Orlando, FL, USA
  speaker: Justin Reock
  title: DevOps World
  subject: 'Speeding up Jenkins, Maven, and Gradle with a Build Cache'
  url: https://reg.devopsworld.com/flow/cloudbees/devopsworld22/Landing/page/welcome
- lang: de
  startDate: '2022-08-02'
  endDate: '2022-08-02'
  location: Vienna, Austria
  speaker: ''
  title: Vienna Kotlin User Group
  subject: 'Kotlin meetups in Vienna are back! Social evening'
  url: https://www.meetup.com/kotlin-vienna/events/286706117/
- lang: en
  startDate: '2022-07-27'
  endDate: '2022-07-27'
  location: Wisconsin Dells, WI, USA
  speaker: Michael Fazio
  title: THAT Conference
  subject: 'Kotlin Multiplatform - The Power of Common Kotlin'
  url: https://that.us/activities/nVHorb2jfoOzAxsmgm2p
- lang: en
  startDate: '2022-07-26'
  endDate: '2022-07-26'
  online: true
  speaker: Gerald Soriano
  title: THAT Conference
  subject: 'Jetpack 🚀 Compose - Creating a List (RecyclerView & Adapters no more!)'
  url: https://that.us/activities/8DIt7kf7DtcAxawg3Br1
- lang: en
  startDate: '2022-07-18'
  endDate: '2022-07-19'
  location: Barcelona, Spain
  speaker: Mario Gray, Georgios Andrianakis, Joaquin Azcarate, and many more
  title: ''
  subject: JBCNConf
  url: https://www.jbcnconf.com/2022/talks.html
- lang: en
  startDate: '2022-07-06'
  endDate: '2022-07-08'
  location: Berlin, Germany
  speaker: Florina Muntenescu, Simanti Olive, James Swinton-Bland, Wojtek Kalicinski, and many more!
  title: ''
  subject: droidcon Berlin
  url: https://berlin.droidcon.com/
- lang: en
  startDate: '2022-06-28'
  endDate: '2022-06-28'
  location: Munich, Germany
  speaker: Hauke Brammer
  title: ML Munich Hybrid Conference
  subject: 'Kotlin? For Machine Learning?'
  url: https://mlconference.ai/tools-apis-frameworks/kotlin-fur-machine-learning/
- lang: en
  startDate: '2022-06-22'
  endDate: '2022-06-24'
  location: Krakow, Poland
  speaker: Ties van de Ven
  title: Devoxx Poland
  subject: 'Functional programming in Kotlin: exploring Arrow'
  url: https://devoxx.pl/schedule-friday/
- lang: en
  startDate: '2022-06-22'
  endDate: '2022-06-24'
  location: Krakow, Poland
  speaker: Margarita Nedzelska
  title: Devoxx Poland
  subject: 'SonarKotlin - a better static code analysis tool for Kotlin'
  url: https://devoxx.pl/schedule-friday/
- lang: en
  startDate: '2022-06-21'
  endDate: '2022-06-22'
  location: Mondorf-les-Bains, Luxembourg
  speaker: Ties van de Ven
  title: Voxxed Days Luxembourg
  subject: 'Functional programming in Kotlin: exploring Arrow'
  url: https://cfp-voxxed-lux.yajug.org/2022/talk/OYZ-9351/Functional_programming_in_Kotlin:_exploring_Arrow
- lang: en
  startDate: '2022-06-14'
  endDate: '2022-06-15'
  online: true
  speaker: Florina Muntenescu, Chet Haase, Romain Guy and many more
  title: ''
  subject: DevFest for Ukraine
  url: https://gdg.community.dev/events/details/google-gdg-lviv-presents-devfest-for-ukraine/
- lang: en
  startDate: '2022-06-15'
  endDate: '2022-06-15'
  location: Berlin, Germany
  speaker: Lothar Schulz
  title: WeAreDevelopers World Congress
  subject: 'Java Sealed Classes vs. Kotlin Sealed Classes #Slideless'
  url: https://www.wearedevelopers.com/world-congress/program#sz-tab-44727
- lang: es
  startDate: '2022-06-15'
  endDate: '2022-06-15'
  online: true
  speaker: Carlos de Tena Bellmont
  title: KeepCoding
  subject: 'Webinar: Aprende Kotlin desde cero'
  url: https://www.meetup.com/KeepCoding/events/286435598/
- lang: en
  startDate: '2022-06-16'
  endDate: '2022-06-16'
  online: true
  speaker: Anthony Accioly
  title: 'Source Talks: On Kotlin'
  subject: 'On Kotlin #3: with Anthony Accioly'
  url: https://www.meetup.com/source-talks-on-kotlin/events/285678485/
- lang: en
  startDate: '2022-06-15'
  endDate: '2022-06-15'
  online: true
  speaker: Artem Koshelev
  title: Apputveckling Sverige
  subject: Kotlin Multiplatform Mobile at SCALE by Electrolux!
  url: https://www.meetup.com/Apputveckling-sverige/events/286328722/
- lang: en
  startDate: '2022-06-21'
  endDate: '2022-06-21'
  online: true
  speaker: Karin-Aleksandra Monoid
  title: Sixth Func Prog Sweden MeetUp 2022
  subject: Functional Kotlin with Arrow
  url: https://www.meetup.com/Func-Prog-Sweden/events/286465453/
- lang: de
  startDate: '2022-06-28'
  endDate: '2022-06-28'
  online: true
  speaker: Benjamin Schmid
  title: Java User Group Augsburg Meetup
  subject: Kotlin ist auch eine Insel
  url: https://www.meetup.com/Java-User-Group-Augsburg/events/285798986/
- lang: sk
  startDate: '2022-06-21'
  endDate: '2022-06-21'
  online: true
  speaker: Janči Kandráč
  title: Kotlin Talks 4
  subject: Problém immutability v Jave, Kotline a iných jazykoch
  url: https://www.meetup.com/Kotlin-Slovakia/events/286439623/
- lang: en
  startDate: '2022-07-02'
  endDate: '2022-07-02'
  location: Yola, Nigeria
  speaker: Munnir Abdulhamid
  title: I/O Extended Yola 2022
  subject: Getting Started with Kotlin
  url: https://gdg.community.dev/events/details/google-gdg-yola-presents-io-extended-yola-2022/#event-info
- lang: en
  startDate: '2022-06-02'
  endDate: '2022-06-02'
  location: San Francisco, CA, USA
  speaker: Kevin Galligan
  title: droidconsanfrancisco
  subject: 'Troubled Waters: Bridging platform-native SDKs with Kotlin Multiplatform'
  url: https://www.sf.droidcon.com/schedule
  description:
    __cdata: >

      <p>One of the most valuable features of Kotlin Multiplatform is being
      able to interop with existing platform-native SDKs from Kotlin code.
      This allows you to take existing code from Android and iOS, and rather
      than "rewrite it", simply create a common Kotlin SDK surface that
      delegates to the platform-native SDK code. Then you can call
      everything from Kotlin!<p>

      <p>This is not always so easy. There are a number of considerations
      you should keep in mind when planning your shared code utopian vision.
      In this talk we'll discuss:

      <p>* When to bridge and when to rewrite (if possible)

      * Interfaces or expect/actual? (Almost always interfaces, but no
      spoilers here)

      * cinterop basics

      * Packaging and deployment related topics.<p>

      <p>Some of this ground was covered at Droidcon SF 2019, but we've
      learned and refined so, so much since then!<p>
- lang: en
  startDate: '2022-06-03'
  endDate: '2022-06-03'
  location: San Francisco, CA, USA
  speaker: Lena Stepanova
  title: droidconsanfrancisco
  subject: >-
    Kotlin Multiplatform Mobile in production: key takeaways from developing
    two cross-platform apps
  url: https://www.sf.droidcon.com/schedule
  description:
    __cdata: >

      <p>Kotlin Multiplatform Mobile is a young promising technology, but is
      it there to stay? And is it worth trying out? This talk is based on
      the experience of developing two very different cross-platform apps
      with KMM. The goal of this talk is to introduce KMM, discuss the
      pitfalls that a new KMM developer may encounter and share some
      valuable tips that were collected along the way of KMM development:
      from preferable app architecture to team requirements.<p>
- lang: en
  startDate: '2022-06-02'
  endDate: '2022-06-02'
  location: San Francisco, CA, USA
  speaker: Bree Hoffman
  title: droidconsanfrancisco
  subject: Kotlin Generics In Depth
  url: https://www.sf.droidcon.com/schedule
  description:
    __cdata: >

      <p>When writing more powerful abstractions with Kotlin it becomes
      necessary to have a strong grasp of how to use generics. This talk
      covers a variety of concepts surrounding generic types & type
      parameters.

      Key points:

      * variance (covariance, contravariance, invariance)

      * type projection (+star projection, aka wildcard)

      * type constraints

      * reification (with inline modifier)<p>
- lang: sv
  startDate: '2022-05-20'
  endDate: '2022-05-20'
  location: Stockholm, Sweden
  speaker: Petrus
  title: Apputveckling Sverige
  subject: Kotlin Multiplatform - erfarenheter från 5 Appar under 2021
  url: https://www.meetup.com/Apputveckling-sverige/events/284973447/
  description:
    __cdata: >

      <p>Kotlin Multiplatform Mobile har väckt mer och mer intresse sedan
      första lansering för ca 2,5 år sedan. Språket är utvecklat av
      JetBrains och stöds av Google samt är Open Source. I praktiken är det
      ett SDK för iOS- och Android-apputveckling.<p>
- lang: en
  startDate: '2022-05-09'
  endDate: '2022-05-09'
  location: Tel Aviv-Yafo, Israel
  speaker: Ronel Girat
  title: Full Stack Developers Israel
  subject: Asynchronous Data Streams with Kotlin Flow
  url: https://www.meetup.com/full-stack-developer-il/events/285268669/
  description:
    __cdata: >

      <p>In this talk, we will discuss how Kotlin Flows can overcome the
      challenges of working with asynchronous streams.<p>

      <p>We will go through the basics of Kotlin Flow design, see their
      typical usage patterns, and how they enable writing safe, reliable,
      and leak-free systems.<p>
- lang: en
  startDate: '2022-06-30'
  endDate: '2022-06-30'
  location: Brighton, United Kingdom
  speaker: Arnaud Giuliani
  title: Brighton Kotlin
  subject: Android Architecture Design with Koin
  url: https://www.meetup.com/Brighton-Kotlin/events/285386453/
  description:
    __cdata: >

      <p>In this session, I propose to see together how we can structure our
      components, for the following topics:<p>

      <p>Classical Components in MVP, MVVM

      Dealing with Scopes

      Jetpack Navigation

      Jetpack Compose

      Integrating with Multi-Platform<p>
- lang: en
  startDate: '2022-06-15'
  endDate: '2022-06-15'
  location: Berlin, Germany
  speaker: Urs Peter
  title: WeAreDevelopers World Congress
  subject: Moving from Java to Kotlin
  url: https://www.wearedevelopers.com/world-congress/topics#/
  description:
    __cdata: >

      <p>In this talk, we will explore the journey you embark on when moving
      from Java to Kotlin. Based on real-world experience, code statistics,
      and many code samples, light will be shed on questions like ‘What were
      the benefits and drawbacks?’, ‘How did we approach it?’ …and most of
      all: ‘Was it worth it and why?’ At the end of this talk, you know in
      detail the differences between Java and Kotlin. You have learned what
      to expect when embracing Kotlin and which best practices you can
      apply, providing you with the information and tools to evaluate
      whether Kotlin is worth a try.<p>
- lang: en
  startDate: '2022-05-05'
  endDate: '2022-05-05'
  location: Philadelphia, PA, USA
  speaker: Kevin Galligan
  title: Philly Mobile Developer Conference
  subject: Kotlin Multiplatform iOS Interop Overview
  url: >-
    https://www.comcastlabsconnect.com/2022-mobile-abstracts/kotlin-multiplatform-ios-interop-overview
  description:
    __cdata: >

      <p>Everybody knows that Kotlin Multiplatform for native mobile will
      allow you to export code that can be called from iOS. However, within
      that statement, there are many details to learn and decisions to be
      made. As many KMP/KMM developers are coming from an Android
      background, these details are often missing background knowledge that
      everybody learns “the hard way”. Static or dynamic frameworks?
      Linking? Cocoapods vs SPM? This talk is an introduction to what the
      Kotlin compiler actually produces, what choices you’ll need to make,
      and things you may want to consider before attempting to integrate
      Kotlin shared-native code into a production iOS environment.<p>
- lang: en
  startDate: '2022-05-05'
  endDate: '2022-05-05'
  location: Philadelphia, PA, USA
  speaker: Mohit Sarveiya
  title: Philly Mobile Developer Conference
  subject: Building Android Infrastructure Teams at Scale
  url: >-
    https://www.comcastlabsconnect.com/2022-mobile-abstracts/building-android-infrastructure-teams-at-scale
  description:
    __cdata: >

      <p>In this talk, I will share with you the purpose of a Infrastructure
      team, the responsibilities and how to build it. I’ll share my
      experiences of working on Infrastructure teams and the challenges
      you’ll encounter. Lastly, I’ll cover fragmentation of large codebases
      and what role an Infrastructure team could play to improve it. At
      various companies, such a team is called an platform or foundations
      team.<p>
- lang: en
  startDate: '2022-05-17'
  endDate: '2022-05-17'
  location: Zurich, Switzerland
  speaker: Sebastian Brunnre
  title: Voxxed Days Zürich 2022
  subject: 9 Java Patterns That Kotlin Made Obsolete
  url: https://voxxeddays.com/zurich/schedule/speaker-details/?id=4001
  description:
    __cdata: >

      <p>Are you a Kotlin expert? Or maybe you have never worked with it
      before?  Either way, there's a lot for you to learn because Kotlin
      isn't just a fancy, new Java syntax, but another way of programming! 
      Come with me on a quick journey comparing Java's beloved design
      patterns and how they were simplified or even replaced by Kotlin
      quirks and features.  Amongst those patterns are Singleton, Factory,
      Builder, Util and more. Even if you're not interested in patterns, you
      can still learn about the features of Kotlin like extension properties
      or delegates. There's something new for everyone.<p>
- lang: en
  startDate: '2022-05-22'
  endDate: '2022-05-22'
  location: San Jose, Costa Rica
  speaker: Alejandra Gil
  title: Kotlin Day
  subject: Intro to kotlin on Android
  url: >-
    https://gdg.community.dev/events/details/google-gdg-pura-vida-presents-kotlin-day/
- lang: en
  startDate: '2022-06-02'
  endDate: '2022-06-02'
  location: San Francisco, CA, USA
  speaker: Mohit Sarveiya
  title: droidconsanfrancisco
  subject: Migrating to Kotlin State &amp; Shared Flows
  url: >-
    https://www.sf.droidcon.com/speaker/mohit-sarveiya/migrating-to-kotlin-state-%26-shared-flows
  description:
    __cdata: >

      <p>State Flows and Shared Flows were introduced to broadcast events to
      multiple consumers with coroutines. You might have been using
      Broadcast Channels and are starting to migrate to Shared Flows. Or,
      you might be converting your RxJava code to Flows.<p>

      <p>We’ll dive deep into the Shared & State Flow APIs. A Shared Flow
      provides you with ability to replay and cache events. How does it
      compare and map to existing RxJava constructs like publisher subjects?
      Or, how is it different from a Broadcast Channel? How do you handle
      back pressure? We’ll look into simple to complex use cases for
      migrating to Shared Flows and explore these questions in detail.<p>

      <p>By the end of this talk, you’ll have a good starting point to begin
      to migrate to State Flows and Shared Flows.<p>
- lang: en
  startDate: '2022-06-02'
  endDate: '2022-06-02'
  location: San Francisco, CA, USA
  speaker: Anna Zharkova
  title: droidconsanfrancisco
  subject: KSP and Plugins. Optimizing Kotlin Multiplatform common code
  url: >-
    https://www.sf.droidcon.com/speaker/anna-zharkova/ksp-and-plugins.-optimizing-kotlin-multiplatform-common-code
  description:
    __cdata: >

      <p>KSP (Kotlin Symbol Processing) is an API from Google for writing
      Kotlin compiler plugins. Using KSP we can write annotation processors
      to reduce boilerplate and solve cross-cutting concerns. Also KSP is
      more effective than KAPT. Among the advantages of using it is the
      support of Kotlin Multiplatform. Another way to optimize common code
      is to use Kotlin plugins. In my talk I would to like to show some
      samples how to use own plugins and KSP processing in Kotlin
      Multiplatform app supporting both iOS and Android.<p>
- lang: en
  startDate: '2022-04-25'
  endDate: '2022-04-25'
  location: Paris, France
  speaker: Marton Braun
  title: AndroidMakers 2022
  subject: Untangling Coroutine Testing
  url: >-
    https://androidmakers.fr/speakers/5498b37176004d47f01ecb6d61bdead82ff63d9b
  description:
    __cdata: >

      <p>Coroutines are embraced on Android as a tool to perform
      asynchronous operations and manage threading in your apps. Testing
      them requires some extra work and a solid understanding of scopes and
      dispatchers. In this talk, we’ll look at how to test coroutines with
      the latest available testing APIs introduced in kotlinx.coroutines
      1.6, from the simplest cases all the way to Flows.<p>
- lang: en
  startDate: '2022-04-26'
  endDate: '2022-04-26'
  location: Paris, France
  speaker: Carlos Mota
  title: AndroidMakers 2022
  subject: The Adventures of Kotlin And Compose Through the Multiplatform World
  url: >-
    https://androidmakers.fr/speakers/aaec18080e28068c1d725fb7747a77a26df8dcd8
  description:
    __cdata: >

      <p>Join me in this adventure through Kotlin and Compose Multiplatform
      and learn how you can develop apps using these technologies. You’ve
      got your Android app already developed? See how you can make it run on
      your watch and on the Desktop effortlessly. Or how you can share your
      business logic with iOS and speed up your development. Perhaps, you
      want to develop for the Web? See how you can give the first steps into
      Compose for the Web while also sharing your logic.<p>
- lang: en
  startDate: '2022-04-25'
  endDate: '2022-04-25'
  location: Paris, France
  speaker: Martin Bonnin, Bennoit Lubek
  title: AndroidMakers 2022
  subject: >-
    Caching your data Graph - Offline &amp; Reactive apps using Apollo
    Kotlin
  url: >-
    https://androidmakers.fr/speakers/efd0a931724dbd49a6e5b9e6883cc57230a26149
  description:
    __cdata: >

      <p>In this talk, we'll look at GraphQL, how it differs from REST and
      how having a type system for your data can help with caching.<p>

      <p>We'll explore normalized databases, how using them as source of
      truth keeps your UI state always consistent and make sure state
      changes are reflected in all your screens.<p>

      <p>Finally, we'll put that to practice by looking at how that can be
      done in the Android Makers app.<p>
- lang: en
  startDate: '2022-04-19'
  endDate: '2022-04-19'
  online: true
  speaker: Anna Zharkova
  title: Android Worldwide 2022
  subject: KSP and Plugins. Optimizing Kotlin Multiplatform common code
  url: https://www.airmeet.com/e/b175b620-a460-11ec-8379-23dfd175322a
  description:
    __cdata: >

      <p>KSP (Kotlin Symbol Processing) is an API from Google for writing
      Kotlin compiler plugins. Using KSP we can write annotation processors
      to reduce boilerplate and solve cross-cutting concerns. Also KSP is
      more effective than KAPT. Among the advantages of using it is the
      support of Kotlin Multiplatform. Another way to optimize common code
      is to use Kotlin plugins. In my talk I would to like to show some
      samples how to use own plugins and KSP processing in Kotlin
      Multiplatform app supporting both iOS and Android.<p>
- lang: en
  startDate: '2022-04-19'
  endDate: '2022-04-19'
  online: true
  speaker: Martin Bonnin, Bennoit Lubek
  title: Android Worldwide 2022
  subject: >-
    Caching your data Graph - Offline &amp; Reactive apps using Apollo Kotlin
  url: https://www.airmeet.com/e/b175b620-a460-11ec-8379-23dfd175322a
  description:
    __cdata: >

      <p>In this talk, we'll look at GraphQL, how it differs from REST and
      how having a type system for your data can help with caching.<p>

      <p>We'll explore normalized databases, how using them as source of
      truth keeps your UI state always consistent and make sure state
      changes are reflected in all your screens.

      <p>Finally, we'll put that to practice by looking at how that can be
      done in a demo conference app.<p>
- lang: sk
  startDate: '2022-03-30'
  endDate: '2022-03-30'
  location: Zhilina, Slovakia
  speaker: Jozef Kňažko
  title: Kotlin Slovakia
  subject: Interné fungovanie suspend funkcií
  url: https://www.meetup.com/Kotlin-Slovakia/events/284797974
  description:
    __cdata: |

      <p>- Ako na pozadí fungujú suspend funkcie?
      - Čo je to Continuation a CoroutineContext.
      - Ako a či vôbec tieto veci využívať vo vlastnom kóde.<p>
- lang: en
  startDate: '2022-04-28'
  endDate: '2022-04-28'
  location: Berlin, Germany
  speaker: Julien Lengrand-Lambert
  title: Virtual Kotlin User Group
  subject: Introducing Kotlin in Your Organization
  url: https://www.meetup.com/Virtual-Kotlin-User-Group/events/284825796
  description:
    __cdata: >

      <p>A little guide on how to convince management to try out new
      technologies! For you, it's obvious, Kotlin is the next big thing, and
      it'll bring your team to the next level. You see clear advantages, but
      others are not quite there yet. In this talk, I'll describe the ways
      we found to get Kotlin inside ING, one of the largest European bank.
      We'll look into simple ways to convince your colleagues, your
      management and make it a success for everyone! Those days, there are
      so many tools to improve one developer's workflow that it's hard to
      make a choice, and sometimes convince others. Languages, frameworks,
      tooling, paradigms, there is so much to try and not everything can be
      a benefit. In this talk, we will have a look at why Kotlin probably
      makes a lot of sense for your team. We'll have a quick glance at some
      language features, the ecosystem and the community as well. But we'll
      mostly have a look at various techniques to make Kotlin (or, for that
      matter, any other kind of proposal) a convincing user case for your
      team.<p>
- lang: en
  startDate: '2022-04-21'
  endDate: '2022-04-21'
  location: Krynica-Zdrój, Poland
  speaker: Jarek Ratajski
  title: TypeVille
  subject: Pure Kotlin
  url: https://www.typeville.io/event/pure-kotlin
  description:
    __cdata: >

      <p>You can write Haskell in any language. In this talk, I am going to
      show you how to do that in Kotlin.You will see a beautiful world
      without loops, variables, and other impure monsters. You will see
      monads that work on production. On top of that an insane linter that
      enables you to gradually enforce purity in your projects.<p>
- lang: en
  startDate: '2022-04-21'
  endDate: '2022-04-21'
  location: Krynica-Zdrój, Poland
  speaker: Anton Keks
  title: TypeVille
  subject: >-
    Klite - how Kotlin enables small, light, non-blocking server app
    framework with zero dependencies
  url: >-
    https://www.typeville.io/event/klite-how-kotlin-enables-small-light-non-blocking-server-app-framework-with-zero-dependencies
  description:
    __cdata: >

      <p>After trying Kotlin years ago I quickly realized that you can do a
      lot more with much less code. It hits the right balance of language
      features and complexity, so that a lot can be achieved without any
      frameworks or libraries at all. However, because of good Java-interop,
      people still use many server frameworks and libraries that are written
      in Java and for Java. These contain lots of complex code, many
      dependencies waiting to prove vulnerable (like log4j) and other
      unnecessary bloat. Moreover, Kotlin type system is stronger than
      Java’s and thus many modern patterns that Java developers use seem
      unnecessary when writing in Kotlin.<p>
- lang: en
  startDate: '2022-04-22'
  endDate: '2022-04-22'
  location: Krynica-Zdrój, Poland
  speaker: Jakub Pierzchlewicz
  title: TypeVille
  subject: Ubiquitous Language with Kotlin
  url: https://www.typeville.io/event/ubiquitous-language-with-kotlin
  description:
    __cdata: >

      <p>Throughout history we have used languages as a means of
      communication. They are part of our identity. Something that makes us
      feel that we belong. Languages have structure, vocabulary, grammar.
      With irregularities. With words having different meanings in different
      contexts. The rise of computers has brought us strictly defined
      programming languages that conflict with the, often loosely defined,
      human language. A translation layer is needed. I want to explore how
      we can use Kotlin to create such a translation within our bounded
      contexts and how we can use grammar to define our domains.<p>
- lang: en
  startDate: '2022-04-21'
  endDate: '2022-04-21'
  location: Lisbon, Portugal
  speaker: Carlos Mota
  title: droidconlisbon
  subject: The Adventures of Kotlin And Compose Through the Multiplatform World
  url: >-
    https://www.lisbon.droidcon.com/session/the-adventures-of-kotlin-and-compose-through-the-multiplatform-world
  description:
    __cdata: >

      <p>Join me in this adventure through Kotlin and Compose Multiplatform
      and learn how you can develop apps using these technologies. You’ve
      got your Android app already developed? See how you can make it run on
      your watch and on the Desktop effortlessly. Or how you can share your
      business logic with iOS and speed up your development. Perhaps, you
      want to develop for the Web? See how you can give the first steps into
      Compose for the Web while also sharing your logic.<p>
- lang: en
  startDate: '2022-04-21'
  endDate: '2022-04-21'
  location: Lisbon, Portugal
  speaker: Nuno Alves de Sousa
  title: droidconlisbon
  subject: '"Kotlinifying" UI Testing'
  url: https://www.lisbon.droidcon.com/session/%22kotlinifying%22-ui-testing
  description:
    __cdata: >

      <p>Let’s face it, ui testing is probably not on top of every
      developer's wishlist. Even though it is an important part of the
      development process, it can be a tedious and monotonous job.<p>

      <p>This talk describes CTW’s effort to make writing test cases more
      efficient, safe, and expressive by leveraging Kotlin-specific features
      such as function types with receivers, extension and infix
      functions.<p>

      <p>We’ll present a lightweight and type safe Kotlin DSL for ui testing
      that is being used as an alternative to frameworks such as Cucumber,
      while still achieving highly readable test cases directly in Kotlin
      code. We’ll also show how this approach can reduce code duplication,
      speedup writing test cases and improve productivity by building a
      repository of reusable actions and assertions that can take advantage
      of syntax autocompletion provided by the IDE. We’ll even get our feet
      wet with popular testing frameworks Espresso and UiAutomator and see
      how we're able to completely abstract away these implementations
      details.<p>
- lang: en
  startDate: '2022-04-21'
  endDate: '2022-04-21'
  location: Lisbon, Portugal
  speaker: Hari Vignesh Jayapalan
  title: droidconlisbon
  subject: Functional Programming in Kotlin for AndroidDevs
  url: >-
    https://www.lisbon.droidcon.com/session/functional-programming-in-kotlin-for-androiddevs
  description:
    __cdata: >

      <p>This talk is anyone who is curious about functional programming and
      to understand how this is possible with Kotlin and how it enables us
      to write pure functions for our everyday Android chores.<p>

      <p>The talk will start from the basics - understanding the functional
      programming paradigm with mathematical models, why we need it and how
      different it is from regular functions. We'll then do a postmortem of
      few default functions offered by Kotlin OOTB to grasp the basics. Then
      we'll cover something a bit intermediate - composing our own functions
      with some aesthetics (demo, yes!) with examples to also some advanced
      concepts like Currying. Finally, we'll end the talk with small quiz
      like for audience to find pure and impure functions written in
      Kotlin.<p>
- lang: en
  startDate: '2022-04-21'
  endDate: '2022-04-21'
  location: Lisbon, Portugal
  speaker: Lena Stepanova
  title: droidconlisbon
  subject: >-
    Kotlin Multiplatform Mobile in production: key takeaways from developing
    two cross-platform apps
  url: >-
    https://www.lisbon.droidcon.com/session/kotlin-multiplatform-mobile-in-production%3A-key-takeaways-from-developing-two-cross-platform-apps
  description:
    __cdata: >

      <p>Kotlin Multiplatform Mobile is a young promising technology, but is
      it there to stay? And is it worth trying out? This talk is based on
      the experience of developing two very different cross-platform apps
      with KMM. The goal of this talk is to introduce KMM, discuss the
      pitfalls that a new KMM developer may encounter and share some
      valuable tips that were collected along the way of KMM development:
      from preferable app architecture to team requirements.<p>
- lang: pl
  startDate: '2022-03-24'
  endDate: '2022-03-24'
  location: Warsaw, Poland
  speaker: Marcin Moskała
  title: Learn programming with Kt. Academy
  subject: Kotlin Coroutines open online workshop
  url: >-
    https://www.meetup.com/learn-programming-with-Kt-Academy/events/284403071
  description:
    __cdata: >

      <p>This is a 2-day workshop for experienced developers that covers
      asynchronous programming in Kotlin using coroutines. It covers both
      build-in support for coroutines and dives deep into kotlinx.coroutines
      library.<p>
- lang: en
  startDate: '2022-03-17'
  endDate: '2022-03-17'
  location: Vienna, Austria
  speaker: Simone de Gijt
  title: OpenValue Vienna - Better Software, Faster
  subject: Plugin and play
  url: >-
    https://www.meetup.com/OpenValue-Vienna-Java-Better-Software-Development-Digital/events/284205872
  description:
    __cdata: >

      <p>How to verify your Kotlin project in a Kotlin way? I am talking
      about test coverage and about style linter. Wouldn’t it be great if we
      can really use Kotlin in the full spectrum and use tools that support
      those features?<p>

      <p>Of course, we would also like to check our code with a linter. In
      Java we have multiple ways to do that, but with the specific Kotlin
      format, we are in need of a new linter and formatter. Ktlint (spoken
      as kitty-lint, for the cat-lovers among us) is the perfect plugin to
      fit your needs.<p>

      <p>Most of us will know or even use test coverage engines like Jacoco
      or IntelliJ. An advantage of this is that it’s well known and
      considerably solid. The disadvantage is that it doesn’t support all
      Kotlin features, like a Kotlin directory structure. Because of that
      you have to choose to OR don’t use the Kotlin directory structure, OR
      pick a new test coverage engine. This is where Kover comes in.<p>

      <pIn this talk I will go over both plugins to see what the advantages
      are, how to configure them, and to determine which child-diseases are
      still there.<p>
- lang: en
  startDate: '2022-04-07'
  endDate: '2022-04-07'
  location: Frankfurt, Germany
  speaker: Anton Arhipov
  title: Kotlin Meetup Rhein-Main
  subject: Building web applications with Ktor and Exposed
  url: https://www.meetup.com/Kotlin-Rhein-Main/events/284460004
  description:
    __cdata: >

      <p>Ktor is a lightweight framework for building asynchronous server
      and client applications. Exposed is a database access library that is
      often used with Ktor. In this session, you will learn how to bootstrap
      a project with Ktor, build interaction between server and client via
      WebSockets and add database support with Exposed library and run some
      integration tests too!<p>
- lang: en
  startDate: '2022-03-15'
  endDate: '2022-03-15'
  location: Stockholm, Sweden
  speaker: Arnaud Giuliani
  title: Func Prog Sweden
  subject: Abstract for Android Architecture Design with Koin
  url: https://www.meetup.com/Func-Prog-Sweden/events/283678183
  description:
    __cdata: >

      <p>Abstract for Android Architecture Design with Koin

      Koin (https://insert-koin.io) is a pragmatic dependency injection
      framework for Kotlin/Android developers, well known for its ease of
      use. In this session, I propose to see together how we can structure
      our components, for the following topics:<p>

      <p>Classical Components in MVP, MVVM

      Dealing with Scopes

      Jetpack Navigation

      Jetpack Compose

      Integrating with Multi-Platform<p>
- lang: en
  startDate: '2022-05-10'
  endDate: '2022-05-10'
  location: Stockholm, Sweden
  speaker: Anton Arhipov
  title: Stockholm JVM JUG
  subject: Web applications development with Kotlin
  url: https://www.meetup.com/stockholm-jvm-jug/events/284463090
  description:
    __cdata: >

      <p>Kotlin was originally designed as an alternative JVM language.
      Meaning that Kotlin can be used anywhere JVM runs and of course, we
      can use it with various JVM frameworks to build web applications. In
      this presentation, Anton is going to make a brief overview of the
      Kotlin programming language with the assumption that you're fluent in
      Java. We will take a look at some of the language features that make
      Kotlin so exciting and see how it can be applied with the Spring Boot
      framework.<p>
- lang: en
  startDate: '2022-03-17'
  endDate: '2022-03-17'
  location: Vienna, Austria
  speaker: Jan Ouwens
  title: OpenValue Vienna - Better Software, Faster
  subject: Just enough computer science for the busy developer
  url: >-
    https://www.meetup.com/OpenValue-Vienna-Java-Better-Software-Development-Digital/events/284205872
  description:
    __cdata: >

      <p>A CS degree is not a requirement for software developer roles. Nor
      should it be! I have worked with biologists, psychologists, and even a
      historian, who all were excellent coders. And that's great! Diversity
      of thought leads to better software, after all. Still, there are some
      super useful CS fundamentals that will make you a better programmer,
      but that you may not pick up on the job.<p>

      <p>This talk gives an overview of some of these fundamentals, such as
      De Morgan's Laws, the Big O notation, and how algorithm complexity
      informs whether you should use an ArrayList or something else. It also
      introduces you to the remarkable people who came up with these things.
      They ended wars, sent rockets to the moon, and were made into Lego
      minifigs. Who said computer science is boring?<p>
- lang: fr
  startDate: '2022-04-20'
  endDate: '2022-04-20'
  location: Paris, France
  speaker: Julien Lengrand-Lambert
  title: OpenValue Vienna - Better Software, Faster
  subject: >-
    Ligne de Commande, Kotlin et Star Wars : Présenter PicoCLI avec le combo
    gagnant
  url: >-
    https://cfp.devoxx.fr/2022/talk/PIH-9907/Ligne_de_Commande,_Kotlin_et_Star_Wars_:_Presenter_PicoCLI_avec_le_combo_gagnant
  description:
    __cdata: >

      <p>picoCLI est une librairie qui permet de créer simplement et
      rapidement des applications en ligne de commandes (CLI) pour les
      applications basées sur la JVM<p>

      <p>Durant cette session, nous allons regarder comment créer un projet,
      créer une CLI légère et facile à utiliser pour notre utilisateur, et
      la packager proprement pour faciliter son utilisation.<p>

      <p>Cette session est séparée en trois parties : une introduction au
      sujet, suivi du live coding incrémental d'une application, et un tiers
      consacré aux bonnes pratiques pour la création d'applications en ligne
      de commande en Kotlin.<p>

      <p>picoCLI brille pour de multiple raisons, que nous allons voir
      ensemble. Documentation, compilation native via GraalVM, où encore
      support de Kotlin, parfait pour créer des lignes de commandes très
      rapides et efficaces!<p>

      <p>À la fin du talk, les participants auront une connaissance de base
      de la librairie et de son utilisation, et devraient avoir une idée
      concrète de la valeur qu'elle peut leur apporter dans leur
      quotidien.<p>
- lang: en
  startDate: '2022-02-28'
  endDate: '2022-02-28'
  location: Helsinki, Finland
  speaker: Hanna Nerg
  title: Wolt Tech Talks
  subject: Introduction to how we work and build products at Wolt
  url: https://www.meetup.com/wolt-tech-talks/events/284015207
  description:
    __cdata: |

      <p>A short introduction to Wolt and how we build our product.<p>
- lang: en
  startDate: '2022-02-28'
  endDate: '2022-02-28'
  location: Helsinki, Finland
  speaker: Jarkko Miettinen
  title: Wolt Tech Talks
  subject: I don't remember allocating that
  url: https://www.meetup.com/wolt-tech-talks/events/284015207
  description:
    __cdata: >

      <p>A quick look into spotting and solving memory problems both on JVM
      and on ART<p>
- lang: en
  startDate: '2022-02-28'
  endDate: '2022-02-28'
  location: Helsinki, Finland
  speaker: Dmitry Aleksandrov
  title: Wolt Tech Talks
  subject: Going Reactive with Helidon!
  url: https://www.meetup.com/wolt-tech-talks/events/284015207
  description:
    __cdata: >

      <p>Helidon is a brave, small but powerful open source framework for
      writing microservices. If you need to get the maximum performance –
      making your apps reactive is currently the best way to do it! In this
      session we will dive deeper and see how to create extremely performant
      reactive microservices with Helidon “SE” flavor. We’ll explore its
      Reactive APIs, asynchronous DB access, and reactive Web-Client. Since
      Helidon has its own powerful Reactive Engine, we’ll learn how to get
      the most requests served in async operations and Messaging. And of
      course, all of this written in Kotlin! Welcome to the Danger Zone!<p>
- lang: en
  startDate: '2022-02-28'
  endDate: '2022-02-28'
  location: Helsinki, Finland
  speaker: Mikhail Rykov
  title: Wolt Tech Talks
  subject: Writing Readable Code
  url: https://www.meetup.com/wolt-tech-talks/events/284015207
  description:
    __cdata: >

      <p>While readability is often considered a matter of taste, writing
      readable code is vital for every software developer. Can we speak
      about readability in absolute and objective terms? This talk gives it
      a try.<p>
- lang: en
  startDate: '2022-02-24'
  endDate: '2022-02-24'
  location: Brighton, United Kingdom
  speaker: Andrew Liles, Szaby Gyurko
  title: Brighton Kotlin
  subject: Experience of Validation in Kotlin using Konform
  url: https://www.meetup.com/Brighton-Kotlin/events/283500154
  description:
    __cdata: >

      <p>Want a means to validate input in Kotlin using a Kotlin idiomatic
      syntax? Andrew & Szaby's team is building server-side Kotlin REST
      applications and chose Spring as the framework but decided to look
      beyond the traditional simple Spring annotation-driven approach. They
      explain the shortcomings they found in Spring and why they selected
      Konform. In this talk they'll share how Konform is a strong solution
      to handle complex multi-field validation but where this approach is
      still imperfect.<p>
- lang: en
  startDate: '2022-02-17'
  endDate: '2022-02-17'
  location: Chicago, USA
  speaker: Mohit Sarveiya
  title: Chicago Kotlin Users Group
  subject: Using Jetpack Compose with Square's Molecule Library w/ GDE
  url: https://www.meetup.com/Chicago-Kotlin/events/283312885/
  description:
    __cdata: >

      <p>In this talk, Mohit Sarveiya will share how to use Square's
      Molecule library in a multiplatform Compose project. For the past
      months, he's been working on a complex side project that runs a
      simulation. He'll share different patterns he explored using Square's
      Molecule library to manage state. He'll share how to setup the
      architecture as described in the Square's Molecule library. At the end
      of the talk, he'll do a live demo of the Compose app and show the
      architecture of the app.<p>
- lang: en
  startDate: '2022-02-17'
  endDate: '2022-02-17'
  location: Berlin, Germany
  speaker: Anton Arhipov
  title: Virtual Kotlin User Group
  subject: Idiomatic Kotlin
  url: https://www.meetup.com/Virtual-Kotlin-User-Group/events/283763057
  description:
    __cdata: >

      <p>It's easy to start using Kotlin — it's like Java, so your
      experience will easily let you start programming in Java style.
      However, to take full advantage of the language, learning Kotlin best
      practices is a must. Kotlin provides a number of features for writing
      concise and readable code. In this session, we'll take a look at
      Kotlin features that make the programs look beautiful and more
      readable.<p>
- lang: en
  startDate: '2022-03-03'
  endDate: '2022-03-03'
  location: Gdansk,Poland
  speaker: Piotr Krzemiński
  title: Tricity Kotlin User Group
  subject: KSP for lazy devs
  url: https://www.meetup.com/tricity-kotlin-user-group/events/283522089
  description:
    __cdata: >

      <p>Introduction to Kotlin Symbol Processing using a real-life
      scenario. We'll show what KSP is and how to use it to remove tedious
      work. The example scenario is going to touch on infrastructure as code
      methodology and how using KSP can reduce a little of day-to-day
      tedious work.<p>

      <p>Piotr is a backend developer and architect with over 12 years of
      professional experience. He has jumped on the Kotlin bandwagon since
      its beta version and never looked back. Currently, he explores
      opportunities to use languages developers love to close the gap
      between infrastructure and application code.<p>
- lang: en
  startDate: '2022-03-03'
  endDate: '2022-03-03'
  location: Gdansk,Poland
  speaker: Piotr Miankowski
  title: Tricity Kotlin User Group
  subject: Non-functional aspects of Kotlin
  url: https://www.meetup.com/tricity-kotlin-user-group/events/283522089
  description:
    __cdata: >

      <p>The technical features of Kotlin and related tools are the main
      topic of most talks. While this is needed, there's a bunch of other
      characteristics that come into play in practice: compatibility with
      existing ecosystem(s), maturity, support, policy of backward
      compatibility, and many more. We'll try to enumerate such features of
      interest, and then see how Kotlin looks comparing to other
      technologies.<p>

      <p>Piotr is a senior software development engineer at Dynatrace, and a
      leader of this user group. With his love to strongly typed code, he's
      happy to use Kotlin in a variety of use cases, where normally
      JavaScript, Python or Bash would be found.<p>
- lang: en
  startDate: '2022-03-15'
  endDate: '2022-03-15'
  location: Stockholm, Sweden
  speaker: Arnaud Giuliani
  title: Func Prog Sweden
  subject: Android Architecture Design with Koin
  content:
    video: https://www.youtube.com/c/FuncProgSweden
  url: https://www.meetup.com/Func-Prog-Sweden/events/283678183
  description:
    __cdata: >

      <p>Abstract for Android Architecture Design with Koin

      Koin (https://insert-koin.io) is a pragmatic dependency injection
      framework for Kotlin/Android developers, well known for its ease of
      use. In this session, I propose to see together how we can structure
      our components, for the following topics:

      <p>Classical Components in MVP, MVVM<p>

      Dealing with Scopes

      Jetpack Navigation

      Jetpack Compose

      Integrating with Multi-Platform<p>
- lang: en
  startDate: '2022-01-06'
  endDate: '2022-01-06'
  location: San Diego, CA
  speaker: Andy Goldberg
  title: San Diego Kotlin User Group
  subject: Kotlin APIs with Flexible Deployment Options
  url: https://www.meetup.com/sd-kotlin/events/mjfhnsydccbhb/
  description:
    __cdata: >

      <p>Join us as Andy Goldberg talks about two packages, http4k and
      Hoplite, as used in combination. We'll walk through some code and some
      actual deployment options to see it in action. Anyone who would like a
      preview is welcome to read
      https://cfnine.com/blog/deploying-http4k.<p>
- lang: en
  startDate: '2022-01-27'
  endDate: '2022-01-27'
  location: Brighton, United Kingdom
  speaker: Arnaud Giuliani
  title: Brighton Kotlin
  subject: Android Architecture Design with Koin
  url: https://www.meetup.com/Brighton-Kotlin/events/282800639/
  description:
    __cdata: >

      <p>In this session, I propose to see together how we can structure our
      components, for the following topics:

      * Classical Components in MVP, MVVM;

      * Dealing with Scopes;

      * Jetpack Navigation;

      * Jetpack Compose;

      * Integrating with Multi-Platform.<p>
- lang: en
  startDate: '2022-01-27'
  endDate: '2022-01-27'
  location: Brighton, United Kingdom
  speaker: Andrew Liles, Szaby Gyurko
  title: Brighton Kotlin
  subject: Talking about their experience of Validation in Kotlin using Konform.
  url: https://www.meetup.com/Brighton-Kotlin/events/282800639/
  description:
    __cdata: >

      <p>Want a means to validate input in Kotlin using a Kotlin idiomatic
      syntax? Andrew & Szaby's team is building server-side Kotlin REST
      applications and chose Spring as the framework but decided to look
      beyond the traditional simple Spring annotation-driven approach. They
      explain the shortcomings they found in Spring and why they selected
      Konform. In this talk they'll share how Konform is a strong solution
      to handle complex multi-field validation but where this approach is
      still imperfect.<p>
- lang: en
  startDate: '2022-02-06'
  endDate: '2022-02-06'
  online: true
  speaker: Marco Gomiero
  title: Fosdem 2022
  subject: From Mobile to Backend with Kotlin and Ktor
  url: https://fosdem.org/2022/schedule/event/from_mobile_to_backend/
  description:
    __cdata: >

      <p>As mobile developers, we often see the backend world as something
      magical that "does things". But what if I tell you that you can easily
      build a backend even if mobile is your thing?<p>

      <p>With this talk, I want to show how it is possible to bring your
      mobile knowledge (and shift it a little bit) to build a backend with
      Kotlin and Ktor. I will show how to structure the project, set up
      Dependency Injection, connect to a database and test everything to
      have a working backend ready to be deployed.<p>
- lang: en
  startDate: '2022-02-06'
  endDate: '2022-02-06'
  online: true
  speaker: Martin Bonnin
  title: Fosdem 2022
  subject: >-
    Gradle: a deeper look at the Kotlin DSL (Everything you didn't want to
    know about Gradle Kotlin APIs)
  url: >-
    https://fosdem.org/2022/schedule/event/gradle_a_deeper_look_at_the_kotlin_dsl/
  description:
    __cdata: >

      <p>Originally designed for Groovy, Gradle now supports writing scripts
      in Kotlin. Writing your scripts in Kotlin brings more compile-type
      safety and IDE features but also has a few drawbacks.<p>

      <p>In this talk, we will take a look some widely used Groovy
      constructs, their Kotlin equivalent and what’s happening under the
      hood. We will explore how Gradle loads scripts and uses Kotlin
      compiler flags to allow a the Kotlin DSL syntax.<p>
- lang: en
  startDate: '2022-02-06'
  endDate: '2022-02-06'
  online: true
  speaker: Nicolas Frankel
  title: Fosdem 2022
  subject: 'Not only Python: Kotlin for scripts'
  url: >-
    https://fosdem.org/2022/schedule/event/not_only_python_kotlin_for_scripts/
  description:
    __cdata: >

      <p>Python is ubiquitous in scripts, and it has definite benefits.
      However, Kotlin developers don't need to migrate to another stack to
      create scripts.<p>

      <p>In this talk, I'll show you how i use Kotlin to have an always
      up-to-date GitHub profile.<p>
- lang: en
  startDate: '2022-02-06'
  endDate: '2022-02-06'
  online: true
  speaker: Dmitry Kandalov
  title: Fosdem 2022
  subject: Refactoring Gilded Rose Kata
  url: https://fosdem.org/2022/schedule/event/refactoring_glided_rose_kata/
  description:
    __cdata: >

      <p>Gilded Rose refactoring kata is a coding exercise designed to
      practice your refactoring and test cases writing skills. In this live
      coding session I will use the Kotlin version of the kata to show how a
      sequence of small improvements can make a difference taking program
      design to a better and more functional place. You will see a few
      refactoring heuristics, IntelliJ tips and tricks and design emerging
      from seemingly chaotic code.<p>
- lang: en
  startDate: '2022-02-06'
  endDate: '2022-02-06'
  online: true
  speaker: Renaud Mathieu
  title: Fosdem 2022
  subject: >-
    Live-coding a web server with Ktor (Set up a web server and a client
    with Ktor in a live coding session)
  url: >-
    https://fosdem.org/2022/schedule/event/livecoding_a_web_server_with_ktor/
  description:
    __cdata: >

      <p>Ktor is a Kotlin framework dedicated to building asynchronous
      servers and clients in connected systems. In this session, I will
      explain and demo the core concepts of Ktor 2 by live coding an HTTP
      server from scratch using Ktor Server. Also, we'll take an overview of
      Ktor Client, from setting it up to making requests and installing
      plugins.<p>
- lang: en
  startDate: '2022-02-06'
  endDate: '2022-02-06'
  online: true
  speaker: Maryam Alhuthayfi
  title: Fosdem 2022
  subject: Navigating between Composables
  url: https://fosdem.org/2022/schedule/event/navigating_between_composables/
  description:
    __cdata: >

      <p>This session will be about how to use Jetpack Compose navigation in
      your Compose app. It will include the topic of passing arguments
      through navigation.<p>
- lang: ja
  startDate: '2022-01-26'
  endDate: '2022-01-26'
  location: Tokyo, Japan
  speaker: Akira Iwatani
  title: LINE Kotlin Meetup
  subject: Server Side Kotlin case study
  url: https://line.connpass.com/event/236243/
  description:
    __cdata: >

      <p>LIVEBUYとはライブコマースの一種でLINEが新たに打ち出したサービスです。
      ライブコマースではタレントやインフルエンサーがライブ形式で商品についての紹介をし、視聴者はそのライブを見ながら欲しいと思った商品をリアルタイムに購入するという新しいオンラインショッピングの形式です。<p>
- lang: ja
  startDate: '2022-01-26'
  endDate: '2022-01-26'
  location: Tokyo, Japan
  speaker: Junpei Koyama
  title: LINE Kotlin Meetup
  subject: LINEで予約
  url: https://line.connpass.com/event/236243/
  description:
    __cdata: >

      <p>「LINEで予約」は、「LINE」上で簡単に店舗の予約ができるサービスです。
      LINEが持つ店舗情報ページや店舗が持つLINE公式アカウントのプロフィールから、オンラインでの即時予約やLINEのトークを通じた有⼈または⾃動応答での予約が可能で、ユーザーはアプリを切り替えることなく、LINEの中で予約を完結することができます。
      https://www.linebiz.com/jp/service/line-official-account/reservation/<p>
- lang: en
  startDate: '2022-01-19'
  endDate: '2022-01-19'
  location: Denver, CO, USA
  speaker: Erick Garcia
  title: Denver Droids (aka Denver Android Developers Group)
  subject: 'Kotlin: Getting started'
  url: https://www.meetup.com/DenverDroids/events/282870624/
  description:
    __cdata: >

      <p>Join our free interactive Kotlin online workshop where we will have
      a collaborative session, where step by step you will learn how to make
      your first program using an easy to learn, yet powerful programming
      language.<p>

      <p>In addition to the live programming session we will explain what
      are the advantages of the Kotlin language, a brief on how it came to
      existence but most importantly how can you best make use of it for
      your projects.<p>

      <p>This language can be used for web, mobile and desktop applications
      and more! Don’t miss this opportunity.<p>
- lang: en
  startDate: '2022-02-05'
  endDate: '2022-02-05'
  online: true
  speaker: Julien Lengrand-Lambert
  title: Fosdem 2022
  subject: 'Introducing Kotlin In Your Organization: From The Ground Up'
  url: https://fosdem.org/2022/schedule/event/kotlin/
  description:
    __cdata: >

      <p>A little guide on how to convince management to try out new
      technologies!<p>

      <p>For you it's obvious, Kotlin is the next big thing and it'll bring
      your team to the next level. You see clear advantages, but others are
      not quite there yet. In this talk, I'll describe the ways we found to
      get Kotlin inside ING, one of the largest European bank. We'll look
      into simple ways to convince your colleagues, your management and make
      it a success for everyone!<p>

      <p>Those days, there are so many tools to improve one developer's
      workflow that it's hard to make a choice, and sometimes convince
      others. Languages, frameworks, tooling, paradigms, there is so much to
      try and not everything can be a benefit.<p>

      <p>In this talk, we will have a look at why Kotlin probably makes a
      lot of sense for your team. We'll have a quick glance at some language
      features, the ecosystem and the community as well.<p>

      <p>But we'll mostly have a look at various techniques to make Kotlin
      (or for that matter, any other kind of proposal) a convincing user
      case for your team. Finding your heroes, making small experiments,
      using external influence, building in public, defusing possible
      worries, there are many ways to go about it!<p>

      <p>By the end of this talk, you will have extra information on why
      Kotlin can be useful for you (or not); and be equipped with strategies
      to help convince others as well.<p>
- lang: en
  startDate: '2022-02-06'
  endDate: '2022-02-06'
  online: true
  speaker: >-
    Nicola Corti,  Martin Bonnin, Marco Gomiero, Holger Steinhauer, Julien
    Salvi
  title: Fosdem 2022
  subject: Kotlin DevRoom Welcoming Remarks
  url: https://fosdem.org/2022/schedule/event/kotlin_devroom_welcome/
  description:
    __cdata: >

      <p>Welcoming participants to the virtual edition of the Kotlin DevRoom
      @ FOSDEM<p>
- lang: en
  startDate: '2022-02-06'
  endDate: '2022-02-06'
  online: true
  speaker: Anton Arhipov
  title: Fosdem 2022
  subject: The State of Kotlin
  url: https://fosdem.org/2022/schedule/event/the_state_of_kotlin/
  description:
    __cdata: >

      <p>In 2021 Kotlin turned 10 and the team delivered 2 major releases
      (1.5.0 and 1.6.0) and a few minors. The main themes of those releases
      were Java interoperability and consistency of the language features.
      Meanwhile, Kotlin/JS has been promoted to Beta and KMM is on its path
      to reaching Beta status as well. However, one long-running project in
      Kotlin is the development of the new compiler, K2, which should set a
      solid foundation for the language and the ecosystem for the years
      ahead.<p>

      <p>This session is an overview of the latest developments in Kotlin:
      the language, tools, compiler, and the ecosystem around it. We're also
      going to take a look at Kotlin's roadmap to see where are we heading.
      Come and learn what's new and exciting!<p>
- lang: en
  startDate: '2022-02-06'
  endDate: '2022-02-06'
  online: true
  speaker: Marcin Moskala
  title: Fosdem 2022
  subject: The beauty of Kotlin typing system
  url: >-
    https://fosdem.org/2022/schedule/event/the_beauty_of_kotlin_typing_system/
  description:
    __cdata: >

      <p>The Kotlin typing system is amazingly designed. It was designed and
      constantly improved for years, and it was built based on experiences
      from other typing systems. As a result it gives us very comfortable
      nullability support, type inference, universal guards, and much more.
      In this presentation, we’ll dive deep into Kotlin typing systems and
      how small design choices lead to a better programming experience.<p>
- lang: en
  startDate: '2022-02-06'
  endDate: '2022-02-06'
  online: true
  speaker: Romain Boisselle
  title: Fosdem 2022
  subject: Advanced multi-platform dependency injection with Kotlin
  url: >-
    https://fosdem.org/2022/schedule/event/advanced_multiplatform_dependency_injection/
  description:
    __cdata: >

      <p>Dependency Injection is a complicated topic, and when used in a
      project that compiles to multiple targets through different compilers
      & runtimes, it can lead to serious headaches. However, the Inversion
      of Control pattern brings a lot of architecture features and
      safety.<p>

      <p>In this talk, we will see how to use all the power of Kodein-DI, a
      popular dependency injection library that works everywhere Kotlin can
      compile to, in a mobile multi-platform project targeting Android, iOS
      and the mobile Web.<p>

      <p>We will start by using the dependency injection pattern to abstract
      and test the behavior of multi-platform business modules. We will then
      see how to debug common dependency management errors.<p>

      <p>Finally, we will enhance our common code using advanced features of
      Kodein-DI such as set bindings, lazy access, context, and scopes.<p>
- lang: en
  startDate: '2022-02-06'
  endDate: '2022-02-06'
  online: true
  speaker: Holger Brandl
  title: Fosdem 2022
  subject: >-
    Code-first process modeling and analysis with kalasim. Understand and
    optimize real-world processes at ease.
  url: >-
    https://fosdem.org/2022/schedule/event/kotlin_code_first_process_modelling_kalasim/
  description:
    __cdata: >

      <p>kalasim is a discrete event simulator written in pure Kotlin that
      enables complex, performant, dynamic process models. It provides a
      statically typed API, dependency injection, modern persistence,
      structured logging and automation capabilities.<p>

      <p>kalasim is designed for simulation practitioners, process analysts
      and industrial engineers, who need to go beyond the limitations of
      existing simulation tools to model and optimize their
      business-critical use-cases. In contrast to many other simulation
      tools, kalasim is neither low-code nor no-code. It is code-first to
      enable change tracking, scaling, refactoring, CI/CD, unit-tests, and
      the rest of the gang that makes simulation development fun.<p>

      <p>In the talk, we will learn about its core concepts and study
      several examples from different application domains.<p>
- lang: en
  startDate: '2022-02-06'
  endDate: '2022-02-06'
  online: true
  speaker: Dinorah Tovar
  title: Fosdem 2022
  subject: Kotlin + Maths
  url: https://fosdem.org/2022/schedule/event/kotlin_plus_maths/
  description:
    __cdata: >

      <p>Grab your notebook cause in this talk, we are gonna talk about Math
      and Kotlin! Especially in the power that Kotlin has to run long
      operations and the power to perform some calculations like computing
      min, max, an average of numbers stored in a list! - from sumOf {} to
      multi-dimensional arrays to charts!<p>
- lang: en
  startDate: '2022-02-06'
  endDate: '2022-02-06'
  online: true
  speaker: Julien Lengrand-Lambert
  title: Fosdem 2022
  subject: >-
    Kotlin, CLIs and StarWars! An introduction to creating CLI applications
    with Kotlin using Picocli.
  url: https://fosdem.org/2022/schedule/event/kotlin_clis_and_starwars/
  description:
    __cdata: >

      <p>picoCLI is a small library that can be used to create JVM based
      command line interface applications. Within 30 minutes, we'll look at
      how to setup a project, create a small application and package it for
      others to use.<p>

      <p>picoCLI is a small library that can be used to create JVM based
      command line interface applications.<p>

      <p>Within 30 minutes, we'll look at how to setup a project, create a
      small application and package it for others to use.<p>

      <p>picoCLI is nice for several reasons : CLIs are a great way to
      automate some commands we run every day. And because it supports Java
      and Kotlin, we can keep using our main language of choice rather than
      having to dive into bash or node. Finally, pico applications can be
      turned into native images using GraalVM, which allows for a nice end
      user experience.<p>

      <p>By the end of this talk, you'll have a basic knowledge of what
      picoCLI can do, how to set it up and hopefully ideas of use cases to
      run it with!<p>

      <p>This is a byte size presentation so it'll have to go fast!<p>

      <p>I'll introduce the project in 5 minutes.

      Then jump into a starter project and the basic features of the library
      around. We will compile and test it live. - 20 minutes

      Finally, we will look into some of the advanced features, and check at
      packaging options for end users - 5 minutes<p>
- lang: en
  startDate: '2022-02-06'
  endDate: '2022-02-06'
  online: true
  speaker: Sergei Rybalkin
  title: Fosdem 2022
  subject: DataClassGenerate. Shrinking Kotlin data classes
  url: >-
    https://fosdem.org/2022/schedule/event/dataclassgenerate_shrinking_kotlin_data_classes/
  description:
    __cdata: >

      <p>This talk is a deep dive into Kotlin data classes optimisations. We
      will find what optimisations are possible, and how to apply them with
      Kotlin compiler plugins and Android optimisers.<p>

      <p>This talk: 1. Observes data classes inefficiencies in Android apps
      2. Observes state of industry optimisation tooling (compiler plugins,
      R8, Redex, ProGuard)<p>
- lang: en
  startDate: '2022-02-06'
  endDate: '2022-02-06'
  online: true
  speaker: Anna Zharkova
  title: Fosdem 2022
  subject: KSP and Plugins. Optimizing Kotlin Multiplatform common code
  url: https://fosdem.org/2022/schedule/event/ksp_and_plugins/
  description:
    __cdata: >

      <p>KSP (Kotlin Symbol Processing) is an API from Google for writing
      Kotlin compiler plugins. Using KSP we can write annotation processors
      to reduce boilerplate and solve cross-cutting concerns. Also KSP is
      more effective than KAPT. Among the advantages of using it is the
      support of Kotlin Multiplatform. Another way to optimize common code
      is to use Kotlin plugins. In my talk I would to like to show some
      samples how to use own plugins and KSP processing in Kotlin
      Multiplatform app supporting both iOS and Android.<p>
- lang: ru
  startDate: '2021-12-16'
  endDate: '2021-12-16'
  online: true
  speaker: Leonid Startsev
  title: 'JUG.Online #17'
  subject: Можно ли написать библиотеку так, чтобы потом не грызть локти?
  content:
    video: https://www.youtube.com/watch?v=_T9qbP_f2mA
  url: https://all-events.ru/events/jug_online_17/
- lang: en
  startDate: '2022-05-16'
  endDate: '2022-05-16'
  location: London, UK
  speaker: Hadi Hariri
  title: SDD (Software Design &amp; Development) 2022
  subject: Kotlin for .NET developers
  url: https://sddconf.com/agenda/
  description:
    __cdata: >

      <p>If the one thing that has kept you from the JVM has been Java, you
      might be interested to know that there’s now another language, even
      more concise than C#, that will open up a world of possibilities for
      you to leverage the JVM. The JVM or Java ecosystem is a vibrant and
      innovative platform, and many of the libraries and frameworks we see
      in .NET have originated in Java. In this session we’ll give an
      introduction to Kotlin and the JVM from the perspective of a .NET
      developer.<p>
- lang: en
  startDate: '2021-12-16'
  endDate: '2021-12-16'
  location: Bangalore, India
  speaker: Ragunath Jawahar
  title: JetBrains India
  subject: Meet Kotlin - Building Robust Software - session 3
  url: https://www.meetup.com/JetBrains-India/events/282560914/
  description:
    __cdata: >

      <p>Join us for the 3rd and final session in the "Building Robust
      Software with Kotlin" series. This session focusses on writing tests
      for Kotlin applications by leveraging best practices discussed as part
      of the previous sessions in the series along with introductions to
      certain tools and plugins that will help in achieving better
      testability.<p>
              </description>
         </event>

          <event>
              <lang>zh</lang>
              <startDate>2021-12-16</startDate>
              <endDate>2021-12-16</endDate>
              <location>Shenzhen, China</location>
              <speaker>Kori Lin</speaker>
              <title>Thematic Seminar | KUG Shenzhen</title>
              <subject>Kotlin Coroutines</subject>
              <url>https://korilin.com/KUGshenzhen/ThematicSeminar.html</url>
              <description>
                  <![CDATA[
      <p>本次 Thematic Seminar 的分享主题为 Kotlin 协程，对于在学习 Kotlin
      的开发者而已，协程一直是比较难深入的一块内容，因此我们准备在本次活动中探讨各位对于 Kotlin Coroutines 的认识。<p>
- lang: es
  startDate: '2021-12-15'
  endDate: '2021-12-15'
  location: Barcelona, Spain
  speaker: Yanina Morales, Roger Viñas
  title: Adevinta Spain
  subject: 'Advent of Code #15 with Kotlin &amp; TDD'
  url: https://www.meetup.com/adevinta-Spain/events/282655613
- lang: ru
  startDate: '2021-08-21'
  endDate: '2021-08-21'
  location: Innopolis, Russia
  speaker: >-
    Ekaterina Petrova, Yauheni Katella, Egor Tolstoy, Anna Simonova, Stas
    Tsyganov
  title: It Nights
  subject: «Рыцари острого стола»
  url: https://www.it-nights.ru/schedule
- lang: ru
  startDate: '2021-08-21'
  endDate: '2021-08-21'
  location: Innopolis, Russia
  speaker: Tagir Valeev
  title: It Nights
  subject: >-
    Традиции или новые языки. Java или Kotlin. Дебаты, в которых участвует
    каждый
  url: https://www.it-nights.ru/schedule
- lang: ru
  startDate: '2021-10-25'
  endDate: '2021-10-25'
  online: true
  speaker: Alexander Nozik, Roman Belov
  title: Joker 2021
  subject: Архитектура математических вычислений на Kotlin
  url: https://jokerconf.com/talks/architecture-of-math-calculations-on-kotlin/
  description:
    __cdata: >

      <p>В этом докладе мы будем говорить про KMath
      (https://github.com/mipt-npm/kmath) и не только. Вместе с Александром
      мы рассмотрим разные подходы к математическим API и их реализациям на
      разных языках программирования (Python, C++, Julia, Java и Kotlin).
      Также поговорим о том, почему сложно сделать математику одновременно
      удобной и быстрой. Детально разберем проблему боксинга.<p>

      <p>Вы увидите, каким образом контекстно-ориентированный подход в
      Kotlin помогает решить не только проблему баланса между скоростью и
      удобством, но и позволяет сделать математические библиотеки
      модульными, и обеспечить их совместимость с высокопроизводительными
      платформными библиотеками.<p>

      <p>В заключение поговорим о том, есть ли будущее у математических
      библиотек за пределами C++ (и не только в Kotlin).<p>
- lang: ru
  startDate: '2021-10-26'
  endDate: '2021-10-26'
  online: true
  speaker: Leonid Startsev
  title: Joker 2021
  subject: >-
    Как эволюционировать свою библиотеку на Kotlin безболезненно для
    клиентов
  url: >-
    https://jokerconf.com/talks/how-to-evolve-your-kotlin-library-painlessly-for-clients/
  description:
    __cdata: >

      <p>Если после релиза open source-библиотеки у вас возникал вопрос как
      же правильно её поддерживать и обновлять, то этот доклад для вас. Мы
      поговорим о совместимости между разными версиями и различными
      инструментами, которые помогают разработчику не сломать её. Также
      затронем тему эволюции API, как лучше всего добавлять новые функции в
      библиотеку и отключать старые. Большинство тем будет проиллюстрировано
      примерами из всем известных библиотек на Kotlin, таких, как
      kotlinx.coroutines и kotlinx.serialization.<p>
- lang: ru
  startDate: '2021-10-26'
  endDate: '2021-10-26'
  online: true
  speaker: Pasha Finkelstein
  title: Joker 2021
  subject: >-
    Магия Spark: Как высокоуровневые конвейеры становятся распределенным
    хардкором
  url: >-
    https://jokerconf.com/talks/spark-magic-how-high-level-pipelines-become-distributed-hardcore/
  description:
    __cdata: >

      <p>Spark — самый популярный инструмент для построения конвейеров
      данных. Каждый дата-инженер знает Spark, бла-бла-бла... Отлично, но
      Spark всего лишь распределенные Java Streams, так? Но тогда, как это
      работает? Получается, что нельзя просто вызвать «flatMap» или
      «groupBy» на удаленную машину. Вступает Codegen! Заинтересовались?
      Приходите и узнайте больше!<p>
- lang: ru
  startDate: '2021-10-27'
  endDate: '2021-10-27'
  online: true
  speaker: Evgeny Mandrikov
  title: Joker 2021
  subject: Decomposing Compose
  url: https://jokerconf.com/talks/decomposing-compose/
  description:
    __cdata: >

      <p>В этом докладе Евгений подробно рассмотрит, как Jetpack Compose и
      Compose для Desktop работают под капотом: от пользовательского кода,
      через среду исполнения, до компиляции и байт-кода. Если вы тоже хотите
      знать, как повседневные вещи работают изнутри, то приходите — будет
      весело и интересно.<p>
- lang: ru
  startDate: '2021-10-28'
  endDate: '2021-10-28'
  online: true
  speaker: Karin-Alexandra Monoid
  title: Joker 2021
  subject: Расширяем возможности kotlinx.serialization с помощью Arrow Meta
  content:
    video: https://www.youtube.com/watch?v=uDJ2mwnlYaE
  url: >-
    https://jokerconf.com/talks/extending-kotlinx-serialization-functionality-with-arrow-meta/
  description:
    __cdata: >

      <p>На проекте, использующим Kotlin, хочется работать с Kotlin-first
      библиотеками. Например, хочется вместо Jackson использовать
      kotlinx.serialization. К сожалению, перевести существующий проект на
      любимые технологии не всегда возможно из-за разницы в подходах или
      отсутствии фич. Например, global naming strategy.

      <p>Можно ли обойти ограничения библиотеки и добавить недостающее?
      Можно! С помощью Arrow Meta.

      <p>Arrow Meta — это библиотека, позволяющая писать плагины для
      компилятора, линтеры и другие преобразователи исходного кода.

      <p>В данном докладе мы поговорим о настройке проекта, возможностях
      библиотеки и разберём реальный use-case добавления global naming
      strategy в kotlinx.serialization.

      <p>Данный доклад будет интересен продвинутой аудитории,
      преимущественно использующей Kotlin для backend-разработки.<p>
- lang: ru
  startDate: '2021-10-28'
  endDate: '2021-10-28'
  online: true
  speaker: Pasha Finkelstein, Andrey Kogun, Anton Arhipov
  title: Joker 2021
  subject: 'Разговор в студии: Kotlin против всех'
  content:
    video: https://www.youtube.com/watch?v=uDJ2mwnlYaE
  url: >-
    https://jokerconf.com/talks/conversation-in-the-studio-kotlin-vs-everyone/
  description:
    __cdata: >

      <p>Прямое включение из главной студии конференции Joker 2021.
      Обсуждаем Kotlin.<p>
- lang: en
  startDate: '2021-12-09'
  endDate: '2021-12-09'
  location: Utrecht, Netherlands
  speaker: Jan Mostert
  title: .BLD() Tech Talks
  subject: Achieving cross-platform architectural nirvana with Kotlin
  url: https://www.meetup.com/bld-tech-talks/events/281224568
  description:
    __cdata: >

      <p>In this session, we look at how companies can share business logic
      between platforms while only writing code once and then running it on
      all platforms. We look at how such an architecture reduces risk,
      increases productivity and how this can be achieved using a single
      programming language. We look at hybrid approaches that might be more
      pragmatic in existing teams and the benefits of going this route. We
      also look at why Kotlin is such a compelling choice for achieving
      architectural nirvana.<p>
- lang: en
  startDate: '2021-12-08'
  endDate: '2021-12-08'
  location: Bonn, Germany
  speaker: Jan Nonnen
  title: Bonn Code
  subject: Kotlin for Java Developers
  url: https://www.meetup.com/Bonn-Code/events/282279137
  description:
    __cdata: >

      <p>Kotlin is a modern language targeting the JVM ecosystem and is
      becoming more and more attractive for Java developers.

      In this talk we will give you a first insight into Kotlin. We are also
      going to take a look why you as a Java developer should care for this
      language and what every Java developer should know about Kotlin.<p>
- lang: en
  startDate: '2021-12-08'
  endDate: '2021-12-08'
  location: Bonn, Germany
  speaker: Ralf Wehner
  title: Bonn Code
  subject: First Time Experience with Micronaut &amp; Kotlin
  url: https://www.meetup.com/Bonn-Code/events/282279137
  description:
    __cdata: >

      <p>Switching from Java + Dropwizard to a Micronaut + Kotlin stack is
      the topic of this talk. What does such a transition mean? How much new
      stuff does a developer need to learn until he/she is similar
      productive than before?

      I will show you what I like at most in Kotlin for instance the basics
      like null safety, data classes or scope functions or the
      simplification when writing lambdas or using Kotest and Mockk for unit
      tests.

      In addition to that I will explain some powerful and easy to use
      Micronaut features which covers the usage of OAuth, multi-tenancy and
      building simple integration tests.<p>
- lang: zh
  startDate: '2021-11-19'
  endDate: '2021-11-19'
  location: Taipei, Taiwan
  speaker: Brandy Chang
  title: JCConf 2021
  subject: Going Reactive with Kotlin and Quarkus
  url: https://jcconf.tw/2021/
  description:
    __cdata: >

      <p>Introduce Quarkus for cloud native development.  Demo to build
      small and high concurrent restful service with Kotlin coroutines and
      Quarkus.<p>
- lang: zh
  startDate: '2021-11-19'
  endDate: '2021-11-19'
  location: Taipei, Taiwan
  speaker: Fan Shengyou
  title: JCConf 2021
  subject: >-
    Develop cross-platform mobile applications with Kotlin Multiplatform
    Mobile (KMM)
  url: https://jcconf.tw/2021/
  description:
    __cdata: >

      <p>It is not easy to develop and maintain the Mobile App of the two
      platforms at the same time, but the choice of cross-platform
      technology development is often a problem of poor performance.

      How to develop dual-platform applications in one language while
      maintaining the native operating experience and performance of each
      platform has become the most concerned issue for cross-platform
      developers.

      In this sharing, the KMM technology launched by the JetBrains team
      will be introduced, using the features of Kotlin Native cross-platform
      development and the development of Mobile App for two platforms with
      the assistance of the KMM plugin, supplemented by actual cases, so
      that the audience can Basic understanding of KMM development
      workflow.<p>
- lang: zh
  startDate: '2021-11-19'
  endDate: '2021-11-19'
  location: Taipei, Taiwan
  speaker: Andy Lu
  title: JCConf 2021
  subject: Kotlin's present and future
  url: https://jcconf.tw/2021/
  description:
    __cdata: >

      <p>Kotlin launched version 1.4.0 in August 2020 and version 1.5.0 in
      May this year. It is expected that a new version will be launched in
      November. In these versions, what functions are important , What are
      the features that have not yet been launched that are worth looking
      forward to? Let us get to know the current and future versions of
      Kotlin together.<p>
- lang: zh
  startDate: '2021-11-13'
  endDate: '2021-11-13'
  location: Taipei, Hsinchu
  speaker: Brandy Chang
  title: DevFest'21 Hsinchu &amp; Taichung
  subject: Quarkus, Kotlin, Arrow KT
  url: >-
    https://gdg.community.dev/events/details/google-gdg-hsinchu-presents-devfest21-hsinchu-taichung/
  description:
    __cdata: >

      <p>1) Why Quarkus 2) Is kotlin a FP language 3) Arrow KT 4) Demo
      Project<p>
- lang: en
  startDate: '2021-11-13'
  endDate: '2021-11-13'
  location: Jalingo, Nigeria
  speaker: Manuel Ernesto
  title: DevFest Jalingo 2021
  subject: The Kotlin Features You've Been Missing Out On
  url: >-
    https://gdg.community.dev/events/details/google-gdg-jalingo-presents-devfest-jalingo-2021/
  description:
    __cdata: >

      <p>Kotlin is an open-source, statically-typed programming language
      that supports both object-oriented and functional programming. Kotlin
      does not aim to be unique—instead, it draws inspiration from decades
      of language development. It exists in variants that target the JVM
      (Kotlin/JVM), JavaScript (Kotlin/JS), and native code
      (Kotlin/Native).  In this session we will be covering some cool and
      often overlooked features in Kotlin.<p>
- lang: pt
  startDate: '2021-11-27'
  endDate: '2021-11-27'
  location: Lisbon, Portugal
  speaker: Manuel Ernesto
  title: GDG DevFestPT 2021
  subject: Construindo uma API assíncrona com Ktor e Kotlin
  url: https://devfest.gdgportugal.com
  description:
    __cdata: >

      <p>In this session we will be covering in practice the creation of an
      asynchronous API in a simple way, using Kotlin and Ktor.<p>
- lang: en
  startDate: '2021-12-09'
  endDate: '2021-12-09'
  location: Bucharest, Romania
  speaker: Victor Rentea
  title: Bucharest Software Craftsmanship Community
  subject: TDD Coding Kata with Kotlin - Parking
  url: >-
    https://www.meetup.com/bucharest-software-craftsmanship-community/events/282285495
  description:
    __cdata: >

      <p>It's been a while since we did a Test-Driven Development (TDD)
      Coding kata together. Plus, there's this JVM language that spreads
      every day...<p>



      <p>This live coding kata has 2 goals:

      1) experience how TDD flow feels like (although we cheat a bit, as the
      unit tests are already written for us)

      2) play with Kotlin, and be amazed by how functional programming feels
      in that language.<p>
- lang: en
  startDate: '2021-12-09'
  endDate: '2021-12-09'
  location: Bucharest, Romania
  speaker: Victor Rentea
  title: Bucharest Software Craftsmanship Community
  subject: TDD Coding Kata with Kotlin - Parking
  url: >-
    https://www.meetup.com/bucharest-software-craftsmanship-community/events/282285495
  description:
    __cdata: >

      <p>It's been a while since we did a Test-Driven Development (TDD)
      Coding kata together. Plus, there's this JVM language that spreads
      every day...<p>

      <p>This live coding kata has 2 goals:

      1) experience how TDD flow feels like (although we cheat a bit, as the
      unit tests are already written for us)

      2) play with Kotlin, and be amazed by how functional programming feels
      in that language.<p>
- lang: en
  startDate: '2021-12-09'
  endDate: '2021-12-09'
  location: Gdansk,Poland
  speaker: Andrzej Zabost
  title: Tricity Kotlin User Group
  subject: Forward compatible enums serialization in Kotlin
  url: https://www.meetup.com/tricity-kotlin-user-group/events/281497536
  description:
    __cdata: >

      <p>Thanks to the mandatory exhaustiveness of ‘when’ expressions in
      Kotlin, enums have become even more convenient to use than before, and
      they prevent us from writing erroneous code. However, enums don’t work
      well with system forward-compatibility because they limit the set of
      possible values that we can send and receive in data payloads. This
      presentation will show you how we managed to reconcile exhaustiveness
      and forward-compatibility when deserializing enum values.<p>
- lang: en
  startDate: '2021-12-09'
  endDate: '2021-12-09'
  location: Gdansk,Poland
  speaker: Piotr Prus
  title: Tricity Kotlin User Group
  subject: Meet Kotlin Multiplatform Mobile (KMM)
  url: https://www.meetup.com/tricity-kotlin-user-group/events/281497536
  description:
    __cdata: >

      <p>This talk will cover various topics around KMM, the initial setup,
      and my opinion about the SDK business values. During the talk, I will
      try to answer the following questions: What is the difference between
      KMM and other multiplatform solutions, like Flutter and React Native?
      Is this a good solution for your business? Why do we think it is a
      good decision for us? How does iOS read the shared module? How much
      code can we actually share? What are the most important libraries and
      what are they doing? Is KMM production-ready? What are the pros and
      cons of KMM?<p>
- lang: en
  startDate: '2021-11-01'
  endDate: '2021-11-01'
  location: Stockholm, Sweden
  speaker: Bruce Eckel
  title: Stockholm Java and Kotlin Meetup Group
  subject: Comparing Java 17 and Kotlin
  content:
    video: https://www.youtube.com/watch?v=xU-gbzcToOs
  url: >-
    https://www.meetup.com/stockholm-java-and-kotlin-meetup-group/events/281598313/
  description:
    __cdata: >

      <p>"I've been working on updating the "On Java 8" book for the Chinese
      translation, which includes subsections on new Java features through
      JDK 17. In the process, I created an example that summarizes a lot of
      these features, including records, sealed classes and (Preview)
      pattern matching.<p>

      <p>I have created a complementary example in Kotlin. My plan is to
      talk through the Java & Kotlin features, and discuss how the Java
      features are definite improvements to that language, but still fall
      rather dramatically short of what Kotlin provides (the Java approach
      also contains what I consider to be fundamental design flaws).<p>
- lang: ko
  startDate: '2021-11-17'
  endDate: '2021-11-17'
  location: Seoul, Korea
  speaker: Shengyou Fan
  title: Kotlin Night Seoul 2021
  subject: Ktor in Action
  url: >-
    https://gdg.community.dev/events/details/google-gdg-seoul-presents-kotlin-night-seoul-2021/
  description:
    __cdata: >

      <p>→ Kotlin은 멀티플랫폼 개발을 위한 "생태계"입니다.

      JetBrains에서는 개발자가 백엔드 서비스를 쉽고 빠르게 빌드할 수 있도록 Ktor 프레임워크를 만들었습니다.

      이 발표에서는 Ktor를 소개하고, Exposed SQL 프레임워크와 통합하는 방법과 실제로 API를 빌드하는 방법을
      소개합니다.

      백엔드 개발에서 Kotlin 활용에 대해 더 잘 이해할 수 있도록 도와드리려 합니다.<p>
- lang: ko
  startDate: '2021-11-17'
  endDate: '2021-11-17'
  location: Seoul, Korea
  speaker: Jae-Woong Um
  title: Kotlin Night Seoul 2021
  subject: 견고한 API 디자인을 위한 Kotlin 활용법
  url: >-
    https://gdg.community.dev/events/details/google-gdg-seoul-presents-kotlin-night-seoul-2021/
  description:
    __cdata: |

      <p>→ Kotlin으로 API를 개발할 때 사용자들에게 호환성의 유연함을 제공하고,
      전반적인 API 가시성을 효율적으로 관리할 수 있는 다양한 기능들을 소개합니다.<p>
- lang: ko
  startDate: '2021-11-17'
  endDate: '2021-11-17'
  location: Seoul, Korea
  speaker: Kwon Tae-Hwan
  title: Kotlin Night Seoul 2021
  subject: Look into Kotlin Flow
  url: >-
    https://gdg.community.dev/events/details/google-gdg-seoul-presents-kotlin-night-seoul-2021/
  description:
    __cdata: |

      <p>→  Kotlin Flow는 RxJava를 대체할 수 있을까요?
      RxJava는 매우 좋은 라이브러리이지만 Flow는 RxJava보다 더욱 가볍게 사용할 수 있습니다.
      SharedFlow와 상태를 가지는 StateFlow를 활용해 더 많은 활용도를 만들 수 있습니다.
      이 발표에서는 Flow 사용시 주의해야 할 부분을 알아보고, 어떤식으로 접근하면 좋을지 정리합니다.<p>
- lang: en
  startDate: '2021-12-01'
  endDate: '2021-12-01'
  location: Paris, France
  speaker: Sebastian Aigner
  title: Kotlin KODERS 2021
  subject: Keep Kotlin Fun
  url: https://kotlin-koders.eu/#/talk/KeepKotlinFun
  description:
    __cdata: >

      <p>From emoji generators to multiplayer games, tiny printer drivers,
      IoT-integrations, or Slack message parsers: prototypes for strange
      ideas are a great driver for learning opportunities – even just to
      disprove that something is impossible.<p>

      <p>I want to share with you the fun and excitement that comes from
      building something truly exciting, the small ideas that keep us up at
      night until the first tiny proof of concept has been hacked together.
      We’ll explore how Kotlin can empower us in making those things,
      through a blend of language features, libraries, and use cases that
      you might not come across every day.<p>
- lang: en
  startDate: '2021-12-01'
  endDate: '2021-12-01'
  location: Paris, France
  speaker: Dmitry Kandalov
  title: Kotlin KODERS 2021
  subject: Live coding server as a function with http4k
  url: https://kotlin-koders.eu/#/talk/http4KLiveCoding
  description:
    __cdata: >

      <p>Http4k is a lightweight HTTP library written in Kotlin that enables
      serving and consuming of HTTP services in a functional and testable
      way. Unlike many other libraries and frameworks which have complicated
      abstractions and workflows, http4k captures the essence of
      communication over HTTP with a few simple concepts. In this session I
      will explain and demo the core concepts in http4k by live coding from
      scratch an HTTP server which will simulate the board from the noughts
      and crosses game.<p>
- lang: en
  startDate: '2021-12-01'
  endDate: '2021-12-01'
  location: Paris, France
  speaker: Anthony Pages, Geoffrey Metais
  title: Kotlin KODERS 2021
  subject: How we moved to KMP at Deezer
  url: https://kotlin-koders.eu/#/talk/KMPAtDeezer
  description:
    __cdata: >

      <p>After benchmarking cross-platform technologies, we decide to set up
      KMP at Deezer.<p>

      <p>How did we integrated this new technology with our three main
      platforms: Android, iOS and Web? How did we deal with the stacks
      specific needs? How did the technology been accepted by ours stacks?
      Here is our Story...<p>
- lang: en
  startDate: '2021-12-01'
  endDate: '2021-12-01'
  location: Paris, France
  speaker: John O'Reilly
  title: Kotlin KODERS 2021
  subject: Using GraphQL in a KMM project with Jetpack Compose and SwiftUI
  url: https://kotlin-koders.eu/#/talk/KmmGraphQL
  description:
    __cdata: >

      <p>This is a live coding based talk in which John will show how
      GraphQL, using the Apollo library, can be used in shared code in a
      Kotlin Multiplatform project with the UI developed using Jetpack
      Compose on Android and SwiftUI on iOS.<p>
- lang: en
  startDate: '2021-12-01'
  endDate: '2021-12-01'
  location: Paris, France
  speaker: Liliia Abdulina
  title: Kotlin KODERS 2021
  subject: What's new in Kotlin Multiplatform
  url: https://kotlin-koders.eu/#/talk/NewInKMP
  description:
    __cdata: |

      <p>To be announced... Stay in touch!<p>
- lang: en
  startDate: '2021-12-01'
  endDate: '2021-12-01'
  location: Paris, France
  speaker: Julien Salvi
  title: Kotlin KODERS 2021
  subject: Building reliable web services with Kotlin Ktor
  url: https://kotlin-koders.eu/#/talk/ReliableWebServices
  description:
    __cdata: >

      <p>Through this live coding session, you will learn how to setup a
      Kotlin Ktor project with some routes using the framework tools and
      features (Routing, DataConversion, ContentNegotiation...) and
      communicate with a sample Android app.<p>

      <p>Let see how we can easily setup a Postgres database connection with
      Exposed, an ORM library for Kotlin and see how clean architecture can
      be a good choice for developing your brand new API.<p>

      <p>We can even go further and see that we can actually share code
      between your backend application and your Android application (say hi
      to Swagger!).<p>
- lang: en
  startDate: '2021-12-01'
  endDate: '2021-12-01'
  location: Paris, France
  speaker: Martin Bonnin
  title: Kotlin KODERS 2021
  subject: Building reliable web services with Kotlin Ktor
  url: https://kotlin-koders.eu/#/talk/GradleKotlinDSL
  description:
    __cdata: >

      <p>Originally designed for Groovy, Gradle now supports writing scripts
      in Kotlin. Writing your scripts in Kotlin brings more compile-type
      safety and IDE features but also has a few drawbacks.<p>

      <p>In this talk, we will take a look some widely used Groovy
      constructs, their Kotlin equivalent and what’s happening under the
      hood. We will explore how Gradle loads scripts and uses Kotlin
      compiler flags to allow a the Kotlin DSL syntax.<p>

      <p>We will also look at the limitation like compilation time and fixed
      Kotlin runtime version and how to mitigate them.<p>
- lang: en
  startDate: '2021-12-01'
  endDate: '2021-12-01'
  location: Paris, France
  speaker: Garth Gilmour
  title: Kotlin KODERS 2021
  subject: Lies Told By The Kotlin Compiler
  url: https://kotlin-koders.eu/#/talk/CompilerLies
  description:
    __cdata: >

      <p>In order to interoperate with the JVM, and to implement advanced
      features, the Kotlin Compiler needs to take some liberties on your
      behalf.It must translate Kotlin specific constructs into concepts the
      VM can understand, which requires that it reinterpret your code in
      unexpected ways.This applies to both simple things like symbol names
      and complex abstractions like suspending and composable functions.<p>

      <p>In this talk Garth Gilmour will lift the lid on some of the tricks
      the Kotlin compiler (with plug-ins) uses to keep your coding life
      simple, plus show when and how you can influence its output.<p>
- lang: en
  startDate: '2021-12-02'
  endDate: '2021-12-02'
  location: Paris, France
  speaker: Sergei Rybalkin, Sergey Ryabov
  title: Kotlin KODERS 2021
  subject: Kotlin Adoption at Scale
  url: https://kotlin-koders.eu/#/talk/KotlinAdoptionAtScale
  description:
    __cdata: >

      <p>Usually, Kotlin adoption is a smooth process: do some initial
      configuration and then follow the typical flow "writing code →
      building code → shipping code". But turns out this experience does not
      scale well for a really big project.<p>

      <p>Two Sergei s will walk you through the Kotlin adoption journey at
      Facebook. You will learn what problems speakers have encountered while
      trying to bring a new programming language into the biggest mobile
      codebase: from infrastructure support to hardcode JVM bytecode
      optimizations. Contains bloody DEX code.<p>
- lang: en
  startDate: '2021-12-02'
  endDate: '2021-12-02'
  location: Paris, France
  speaker: Dominique Padiou
  title: Kotlin KODERS 2021
  subject: KMM case study, with Phoenix and Bitcoin
  url: https://kotlin-koders.eu/#/talk/KMPLightningNode
  description:
    __cdata: >

      <p>At ACINQ we have been developing complex Bitcoin mobile
      applications running on Android and the JVM. In order to also support
      iOS, we moved to Kotlin Multiplatform.<p>

      <p>We'll talk about our experience of migrating a large codebase from
      Scala to Kotlin Multiplatform, with some focus on how we leveraged the
      device's native cryptography API. We'll also look into the KMM module
      shared between the Android and the iOS apps, and give you some
      feedback regarding the iOS developers' experience.<p>
- lang: en
  startDate: '2021-12-02'
  endDate: '2021-12-02'
  location: Paris, France
  speaker: Karin-Aleksandra Monoid
  title: Kotlin KODERS 2021
  subject: Extending kotlinx.serialization functionality with Arrow Meta
  url: https://kotlin-koders.eu/#/talk/ArrowMetaSerialization
  description:
    __cdata: >

      <p>Migrating from Jackson to kotlinx.serialization may be quite a
      challenge due to differences in approaches. One of them is not having
      a global naming strategy. But can we solve this? Sure, we can with
      Arrow Meta.<p>

      <p>Arrow Meta is a functional companion to Kotlin's compiler. This
      library opens a way to write compiler plugins, linters and other
      source transformations.<p>

      <p>In this talk, we are going to cover the following:

      Setup a multi module project for compiler plugin development with
      gradle.

      Overview of Arrow Meta features.

      Use case: Adding a global naming strategy to Kotlin Serialization.<p>
- lang: en
  startDate: '2021-12-02'
  endDate: '2021-12-02'
  location: Paris, France
  speaker: Nicolas Fränkel
  title: Kotlin KODERS 2021
  subject: >-
    From annotation-based configuration to functional in Spring Boot apps
    with Kotlin
  url: https://kotlin-koders.eu/#/talk/FunctionalInSpringBoot
  description:
    __cdata: >

      <p>In the latest years, there has been some push-back against
      frameworks, and more specifically annotations: some call them magic.
      Obviously, they make understanding the flow of the application
      harder.<p>

      <p>Spring and Spring Boot latest versions go along this trend, by
      offering an additional way to configure beans with explicit code
      instead of annotations. It’s declarative in the sense it looks like
      configuration, though it’s based on Domain-Specific Language(s). This
      talk aims to demo a step-by-step process to achieve that.<p>
- lang: en
  startDate: '2021-12-02'
  endDate: '2021-12-02'
  location: Paris, France
  speaker: Zan Markan
  title: Kotlin KODERS 2021
  subject: Winning CI/CD with Kotlin
  url: https://kotlin-koders.eu/#/talk/CICDWithKotlin
  description:
    __cdata: >

      <p>DevOps teams often have to build and maintain their own CI/CD
      pipelines. This at first seems straightforward to implement and
      maintain. Yet it can often quickly become a tedious time sink and a
      source of universal frustration on many teams.<p>

      <p>From flaky builds, to long running builds, to flaky long running
      builds, the sources of frustration are endless. With the goal to ship
      more and faster as well as to compete in an ever changing industry, we
      can (and must) do better.<p>

      <p>This talk will cover best practices for performance, stability,
      security, and maintainability of CI/CD pipelines focusing on Kotlin
      projects, each supported with practical examples and
      counterexamples.<p>
- lang: en
  startDate: '2021-12-02'
  endDate: '2021-12-02'
  location: Paris, France
  speaker: Salomon Brys
  title: Kotlin KODERS 2021
  subject: Quick start native mobile Kotlin/Multiplatform setup
  url: https://kotlin-koders.eu/#/talk/QuickStartKMP
  description:
    __cdata: >

      <p>Kotlin/Multiplatform is a complicated piece of tech! Because it
      chose to integrate inside native development tools & workflows,
      setting up a clean and shareable project can be complicated. Here’s
      everything you need to set up a production ready architecture.<p>

      <p>In this talk, we will explain how to architecture your code for a
      multi-platform mobile application, how to efficiently share business &
      behaviour code between your native apps, and how to configure each
      project (Common, Android & iOS) to link them to the business library.
      We’ll discuss various patterns that we can use to standardise
      communication between the frontend (the UI) and the backend (the
      business logic) to ensure that the behaviour of our application
      remains strictly equivalent no matter the actual platform. We’ll also
      show how to automatically test your common code, and how to deploy the
      various produced artifacts when working with application specific
      teams.<p>
- lang: en
  startDate: '2021-12-02'
  endDate: '2021-12-02'
  location: Paris, France
  speaker: Filip Babić
  title: Kotlin KODERS 2021
  subject: Exploring Advanced Jetpack Compose Features
  url: https://kotlin-koders.eu/#/talk/ExploringAdvancedCompose
  description:
    __cdata: >

      <p>In this talk, we’ll dive into more "advanced" Jetpack Compose
      features that rely on architecture, generics and meaningful motion.
      These are all topics that go beyond the basics of creating Compose UI,
      that are crucial in every app!<p>

      <p>W’ll explore state handling and reactive and uniform data flow
      structures - how to connect Compose components to observable
      structures such as LiveData, coroutine Flows, Rx and finally State
      structures from the Compose framework. You’ll learn how to show
      different types of UI based on state and how Compose reacts to state
      changes to re-draw the UI.<p>

      <p>Next, you’ll learn about beautiful and easy to implement animations
      and how to use the Transition API to animate multiple states at the
      same time. Finally, once you create the animations, you’ll learn how
      to apply the state from them to your UI for smooth screen
      transitions.<p>

      <p>And last, but not least, we’ll talk about code reusability through
      generics and generic Composable functions. With the power of Kotlin
      and its strong type system, in pair with Compose being fully written
      in Kotlin and relying on functions, you can create truly reusable
      generic components, without much code.<p>

      <p>Join me in this talk and you’ll get a better sense of how awesome
      Compose can be!<p>
- lang: en
  startDate: '2021-12-02'
  endDate: '2021-12-02'
  location: Paris, France
  speaker: Thomas Pucci
  title: Kotlin KODERS 2021
  subject: Intro to Animating things with Jetpack Compose
  url: https://kotlin-koders.eu/#/talk/AnimatingCompose
  description:
    __cdata: >

      <p>You have probably heard about Jetpack Compose, the Android way to
      build Declarative UI! How to create SOLID Animations in Jetpack
      Compose?<p>

      <p>I recreated some famous apps animations in Jetpack Compose. And I
      share with you what I learned from it.<p>
- lang: en
  startDate: '2021-12-02'
  endDate: '2021-12-02'
  location: Paris, France
  speaker: Gaetan Zoritchak
  title: Kotlin KODERS 2021
  subject: Kotlin Native from the trenches
  url: https://kotlin-koders.eu/#/talk/KotlinNativeFromTheTrenches
  description:
    __cdata: >

      <p>This presentation will share our feedback on the challenges we
      faced to provide an iOS version of our multiplatform dataviz library:

      interop with low-level objective C APIs

      providing an easy of use library for Kotlin developers

      integration into iOS projects<p>
- lang: en
  startDate: '2021-12-02'
  endDate: '2021-12-02'
  location: Paris, France
  speaker: Aydar Mukhametzyanov
  title: Kotlin KODERS 2021
  subject: Bridging the gap between Kotlin and Swift
  url: https://kotlin-koders.eu/#/talk/BridgingKotlinAndSwift
  description:
    __cdata: >

      <p>Tooling and technologies around Kotlin Multiplatform always leave
      Apple platforms a little overboard. After all, Kotlin is a part of
      Android development, not in iOS. I will tell you what we do to fix it.
      You will learn about the Kotlin Multiplatform Mobile plugin for
      AppCode, what it was created for, and what it can do at the moment. I
      will show the latest developments in the Kotlin Multiplatform, and
      will tell you how they work from the inside.<p>
- lang: en
  startDate: '2021-10-20'
  endDate: '2021-10-20'
  location: Berlin, Germany
  speaker: Attila Blenesi, Anders Ha
  title: droidcon berlin
  subject: KMM story - from first feature to Mobile mono-repo at Sphere
  url: >-
    https://www-berlin-droidcon-com.filesusr.com/html/6e1ab2_b98c336e78878c90a09a86840393fa8b.html#
  description:
    __cdata: >

      <p>We will share our thought process on the business case of a
      multiplatform core for mobile apps, and why it might not make sense in
      some cases. We will also share our experience in incremental
      transition in a 9-month timeframe alongside product development in
      parallel, and a high-level glimpse of the architecture.<p>
- lang: en
  startDate: '2021-10-20'
  endDate: '2021-10-20'
  location: Berlin, Germany
  speaker: John O'Reilly
  title: droidcon berlin
  subject: Using GraphQL in a KMM project with Jetpack Compose and SwiftUI
  url: >-
    https://www-berlin-droidcon-com.filesusr.com/html/6e1ab2_b98c336e78878c90a09a86840393fa8b.html#
  description:
    __cdata: >

      <p>In this talk John will show how GraphQL, using Apollo library, can
      be used in shared code in a Kotlin Multiplatform project with the UI
      developed using Jetpack Compose on Android and SwiftUI on iOS.<p>
- lang: en
  startDate: '2021-11-11'
  endDate: '2021-11-11'
  location: Turin, Italy
  speaker: Daniele Campogiani, Claudio Paccone
  title: .droidconitaly
  subject: A result for our issues
  url: https://it.droidcon.com/2021/agenda/
  description:
    __cdata: >

      <p>In recent years we saw several approaches to handle asynchronous
      tasks on Android.<p>

      <p>Now Kotlin coroutines seem the way to go, but by default, they use
      exceptions to propagate failures making it hard to compose.<p>

      <p>This talk will explore an alternative approach using Kotlin sealed
      classes to model error more explicitly and how some combinators, like
      map and flatmap, could help us cover all the cases.<p>

      <p>To do so, we will use a concrete example based on an integration
      with the Retrofit library.<p>
- lang: en
  startDate: '2021-11-11'
  endDate: '2021-11-11'
  location: Turin, Italy
  speaker: Marco Gomiero
  title: .droidconitaly
  subject: And that, is how we shared code between android, ios ans the backend
  url: https://it.droidcon.com/2021/agenda/
  description:
    __cdata: >

      <p>Kotlin Multiplatform is an alpha feature that you can use to share
      code between different platforms. Even if it is in alpha stage, it is
      already possible to start using it in production applications.<p>

      <p>In this talk, I will share the discussion that led us to Kotlin
      Multiplatform, and the following processes we put in place to start
      using it in production for an Android, iOS, and backend project. I
      will show you what parts of the code you can (gradually) start to
      share and how to integrate with existing standalone projects.<p>
- lang: en
  startDate: '2021-11-11'
  endDate: '2021-11-11'
  location: Turin, Italy
  speaker: Roberto Orgiu, Daniele Bonaldo
  title: .droidconitaly
  subject: Wellnes and Droid
  url: https://it.droidcon.com/2021/agenda/
  description:
    __cdata: >

      <p>The last years took a huge toll on all of us, making us realise our
      wellbeing is much more important than we would expect. Our smartphones
      can definitely help, and there are a handful of APIs we can leverage
      to monitor our health: the Fit platform, for starter, and the Sleep
      API, for instance. Join us in this exploration of how we can use our
      smartphones to get the best data about our health!<p>
- lang: en
  startDate: '2021-11-11'
  endDate: '2021-11-11'
  location: Turin, Italy
  speaker: Sagar Viradiya
  title: .droidconitaly
  subject: Uncoiling the coil - understanding modern image loading on android
  url: https://it.droidcon.com/2021/agenda/
  description:
    __cdata: >

      <p>Image loading is hard but luckily this problem has already been
      addressed on Android. There are many libraries out there that handle
      image loading seamlessly. COIL is the new kid to the club and you may
      be wondering why do we need another image loading library?<p>

      <p>COIL is Kotlin first library backed by Kotlin Coroutines. It gives
      you an easy and concise API to deal with image loading. Oh and also it
      takes less space! In a nutshell, it's an easy to use, fast,
      lightweight, and modern library.

      This talk will address:

      - Why you should consider this library for image loading

      - Understanding its API

      - How it works. By covering its entire image loading pipeline.

      By the end, you'll walk away with the advantages of using COIL and its
      image loading pipeline.<p>
- lang: en
  startDate: '2021-11-12'
  endDate: '2021-11-12'
  location: Turin, Italy
  speaker: Carlos Mota
  title: .droidconitaly
  subject: >-
    It just works* (running compose on android, desktop and web along with
    KMP)
  url: https://it.droidcon.com/2021/agenda/
  description:
    __cdata: >

      <p>These last years had been really exciting for app development.
      First, Android developers moved to Kotlin, then we had Kotlin
      Multiplatform where we managed to have our app’s business logic shared
      across iOS and desktop.<p>

      <p>Now with Compose we can go even further and reuse the UI. In this
      talk, I’m going to show you can create a library and the UI for your
      Android application and share it across a Desktop app and the web - it
      just works*.<p>
- lang: en
  startDate: '2021-11-12'
  endDate: '2021-11-12'
  location: Turin, Italy
  speaker: Filip Babić
  title: .droidconitaly
  subject: >-
    Building asynchronous mechnisms in Android applications, using Kotlin
    coroutines
  url: https://it.droidcon.com/2021/agenda/
  description:
    __cdata: >

      <p>In this talk we'll see how, using a large deal of the Kotlin
      Coroutines API, we can build asynchronous mechanisms in Android
      applications, which are testable, scalable and clean.<p>

      <p>We'll touch upon the topic of dispatching, thread switching and
      synchronisation mechanisms, building operators using coroutines, and
      creating our own API which abstracts away the threading, contexts and
      dispatching logic of coroutines.<p>
- lang: en
  startDate: '2021-11-12'
  endDate: '2021-11-12'
  location: Turin, Italy
  speaker: Gianluca Zuddas, Franco Meloni
  title: .droidconitaly
  subject: Formalise your pull request etiquette with danger Kotlin
  url: https://it.droidcon.com/2021/agenda/
  description:
    __cdata: >

      <p>What if your team could define a set of custom rules for your
      pull-requests and warn the author, make it fail, or add more
      information? And what if your team could write these rules in
      Kotlin?<p>

      <p>Give power to your team by codifying these norms, let Danger
      automatically pre-review your pull-request and let devs focus on real
      problems rather than always say: You forgot to...<p>
- lang: en
  startDate: '2021-11-24'
  endDate: '2021-11-24'
  location: Amsterdam, The Netherlands
  online: true
  speaker: Nicolas Fränkel
  title: Kotlin Dev Day
  subject: Designing a DSL with Kotlin
  url: https://kotlindevday.com/session/designing-a-dsl-with-kotlin/
  description:
    __cdata: >

      <p>In some particular cases, providing a DSL can greatly improve the
      productivity of your dev team. Java is not the best language to
      provide such DSL. But Kotlin has tons of features that can help you
      there.<p>

      <p>Kotlin is one of those “new” JVM languages that are currently
      rocking the boat. Although it’s made a great impact on Android, it’s
      equally good on the server side. As Domain-Specific Languages are
      constrained by the language they run on, Kotlin frees developers from
      Java fluent builders to propose something better.<p>

      <p>Using the Vaadin web framework as an example, I’ll demo how one
      could design its own DSL with Kotlin.<p>
- lang: en
  startDate: '2021-11-24'
  endDate: '2021-11-24'
  location: Amsterdam, The Netherlands
  online: true
  speaker: Gerard Klijs
  title: Kotlin Dev Day
  subject: What to do and not to do in coroutines
  url: https://kotlindevday.com/session/what-to-do-and-not-to-do-in-coroutines/
  description:
    __cdata: >

      <p>Coroutines can be a nice abstraction, but sometimes it can work
      against you. This is especially the case when thread safety becomes an
      issue. Are there easy alternatives, are there limits?<p>
- lang: en
  startDate: '2021-11-24'
  endDate: '2021-11-24'
  location: Amsterdam, The Netherlands
  online: true
  speaker: Paulien van Alst
  title: Kotlin Dev Day
  subject: Embrace the Kotlin ecosystem at the back-end side
  url: >-
    https://kotlindevday.com/session/embrace-the-kotlin-ecosystem-at-the-back-end-side/
  description:
    __cdata: >

      <p>Kotlin is becoming a mature and established back-end language. The
      maturity of a language is not only measured by its features but also
      by its community and ecosystem. Kotlin's ecosystem for server-side
      development is growing very fast. Coming from the Java development
      side, Spring would be a default fallback option to build your
      application. While Spring is also hopping on the Kotlin train, the
      rest of Kotlin's ecosystem is growing fast. More and more new
      frameworks are popping up implementing different points of view on how
      to build your service. Those new frameworks might change our ways of
      developing back-end applications. Let’s have a look out there!<p>
- lang: en
  startDate: '2021-11-24'
  endDate: '2021-11-24'
  location: Amsterdam, The Netherlands
  online: true
  speaker: Mykola Gurov
  title: Kotlin Dev Day
  subject: Sugar rush of Kotlin for your tests
  url: https://kotlindevday.com/session/sugar-rush-of-kotlin-for-your-tests/
  description:
    __cdata: >

      <p>Do your automated tests serve you well? Or does it seem like they
      are deliberately getting in a way, slowing down any change? Has the
      “given”’s preparation become an arduous journey littered with
      shortcuts?<p>
- lang: en
  startDate: '2021-11-24'
  endDate: '2021-11-24'
  location: Amsterdam, The Netherlands
  online: true
  speaker: Julien Lengrand Lambert
  title: Kotlin Dev Day
  subject: Hey Google, bake me a new Kotlin GitHub repository!
  url: >-
    https://kotlindevday.com/session/hey-google-bake-me-a-new-kotlin-github-repository/
  description:
    __cdata: >

      <p>In this session, we will create a voice-controlled bot that will
      allow Google or Alexa to create new Github repositories automatically!
      We will be using the Github API as an example of use case to
      demonstrate how voice-controlled assistants can be useful for us
      developers.<p>
- lang: en
  startDate: '2021-11-24'
  endDate: '2021-11-24'
  location: Amsterdam, The Netherlands
  online: true
  speaker: Nico Krijnen
  title: Kotlin Dev Day
  subject: How the right architecture can simplify migrating to Kotlin
  url: >-
    https://kotlindevday.com/session/how-the-right-architecture-can-simplify-migrating-to-kotlin/
  description:
    __cdata: >

      <p>Do you want to migrate your Java codebase to Kotlin, but are you
      not sure where to start? And how to do that in small steps? This talk
      shows you how architecture patterns like hexagonal, vertical slice,
      and domain driven design can enable you to do just that, while at the
      same time increasing your code quality!<p>
- lang: en
  startDate: '2021-11-24'
  endDate: '2021-11-24'
  location: Amsterdam, The Netherlands
  online: true
  speaker: Urs Peter
  title: Kotlin Dev Day
  subject: (Early Access) Project Loom vs. Kotlin Coroutines
  url: https://kotlindevday.com/session/project-loom-vs-kotlin-coroutines/
  description:
    __cdata: >

      <p>Project Loom will be a game-changer for the JVM’s concurrency
      model, delivering ‘reactive’ characteristics out-of-the-box without
      the need for complex concurrency abstractions. What project Loom tries
      to achieve is already available in Kotlin through Coroutines. So the
      nagging question is: What will be the faith of Coroutines once Loom
      delivers? Will they become obsolete?<p>
- lang: en
  startDate: '2021-11-24'
  endDate: '2021-11-24'
  location: Amsterdam, The Netherlands
  online: true
  speaker: Ties van de Ven
  title: Kotlin Dev Day
  subject: 'Functional programming in Kotlin: exploring Arrow'
  url: >-
    https://kotlindevday.com/session/functional-programming-in-kotlin-exploring-arrow/
  description:
    __cdata: >

      <p>Functional programming is gaining popularity and partly because of
      this people have been switching to Kotlin. Although it fits the
      paradigm better than Java there is still quite a bit missing to
      unleash the full power of FP. Arrow is here to fill in the missing
      bits with things like new data types like Try and Either and Optics.
      Arrow is the most popular functional programming library for Kotlin.
      In this talk, we will go through what problems Arrow can solve for you
      and how it can help you with your everyday programming.<p>
- lang: en
  startDate: '2021-11-24'
  endDate: '2021-11-24'
  location: Amsterdam, The Netherlands
  online: true
  speaker: Joost Heijkoop
  title: Kotlin Dev Day
  subject: More than One Year’s Worth of Real World Experience with Kotlin
  url: >-
    https://kotlindevday.com/session/more-than-one-years-worth-of-real-world-experience-with-kotlin/
  description:
    __cdata: >

      <p>Here I will share my experiences with working with Kotlin on a
      large very ambitious greenfield inspiring project with a great fast
      expanding team at bol.com. We started out with building a small
      monolithic POC with just 7 people and have since grown to a
      multi-service project with almost 40 people with seasoned
      professionals, which now consist of developers, business analysts, a
      designer, and other experts racing to meet the deadline of the end of
      life of the software that is being replaced.<p>
- lang: en
  startDate: '2021-11-24'
  endDate: '2021-11-24'
  location: Amsterdam, The Netherlands
  online: true
  speaker: Sebastian Aigner
  title: Kotlin Dev Day
  subject: Keep Kotlin Fun
  url: https://kotlindevday.com/session/keep-kotlin-fun/
  description:
    __cdata: >

      <p>From emoji generators to multiplayer games, tiny printer drivers,
      IoT-integrations, or Slack message parsers: prototypes for strange
      ideas are a great driver for learning opportunities – even just to
      disprove that something is impossible. I want to share with you the
      fun and excitement that comes from building something truly exciting,
      the small ideas that keep us up at night until the first tiny proof of
      concept has been hacked together. We’ll explore how Kotlin can empower
      us in making those things, through a blend of language features,
      libraries, and use cases that you might not come across every day.
      Even if you're not working on your own silly ideas, you will see some
      novel approaches to solving problems with Kotlin, presented in such a
      unique context that they’ll be hard to forget.<p>
- lang: en
  startDate: '2021-11-25'
  endDate: '2021-11-25'
  location: Amsterdam, The Netherlands
  online: true
  speaker: Julien Lengrand Lambert
  title: Kotlin Dev Day
  subject: 'Introducing Kotlin in your organization: Tips and Tricks'
  url: >-
    https://kotlindevday.com/session/introducing-kotlin-in-your-organization-tips-and-tricks/
  description:
    __cdata: |

      <p>Your current company context, some minor Kotlin knowledge.<p>
- lang: en
  startDate: '2021-11-25'
  endDate: '2021-11-25'
  location: Amsterdam, The Netherlands
  online: true
  speaker: Ramandeep Kaur
  title: Kotlin Dev Day
  subject: Exception handling in Kotlin with Arrow
  url: >-
    https://kotlindevday.com/session/exception-handling-in-kotlin-with-arrow/
  description:
    __cdata: >

      <p>In day-to-day programming, it is fairly common to find ourselves
      writing functions that can fail. Most of the time we throw exceptions
      on our code and it gets tricky tracking exactly where an exception
      came from. Using the Kotlin Arrow library, we can easily communicate
      errors in the application and makes it far easier to manage errors
      within your domain.<p>
- lang: en
  startDate: '2021-11-25'
  endDate: '2021-11-25'
  location: Amsterdam, The Netherlands
  online: true
  speaker: Peter Dekkers
  title: Kotlin Dev Day
  subject: Interactive Development with Kotlin
  url: https://kotlindevday.com/session/interactive-development-with-kotlin/
  description:
    __cdata: >

      <p>Kotlin is a great choice for working with data and is ideally
      positioned to power the next generation of data-driven applications.
      This talk goes over the main pros and cons, and demonstrates that
      important first step: how to use Kotlin for interactive development
      with Jupyter Notebooks, so you can explore data and validate new
      models.<p>
- lang: en
  startDate: '2021-11-25'
  endDate: '2021-11-25'
  location: Amsterdam, The Netherlands
  online: true
  speaker: Bas de Groot
  title: Kotlin Dev Day
  subject: Kotlin Makes Lombok Obsolete
  url: https://kotlindevday.com/session/kotlin-makes-lombok-obsolete/
  description:
    __cdata: >

      <p>Our team enjoys coding with Kotlin. In fact, we enjoy it so much we
      are converting existing Java projects to Kotlin. Most of these Java
      projects use Lombok, which made us wonder: Would it be possible to use
      Kotlin’s built-in features to get rid of Lomb<p>
- lang: en
  startDate: '2021-11-25'
  endDate: '2021-11-25'
  location: Amsterdam, The Netherlands
  online: true
  speaker: Bart Enkelaar
  title: Kotlin Dev Day
  subject: The Dangerous Side of Kotlin
  url: https://kotlindevday.com/session/dangerous-side-of-kotlin/
  description:
    __cdata: >

      <p>Kotlin has been the new superhero on the JVM team for the last
      couple of years now. With significant support from both JetBrains and
      the community, Kotlin has managed to find a good balance between new
      features and understandability. However, with great power comes great
      responsibility.<p>
- lang: en
  startDate: '2021-11-02'
  endDate: '2021-11-02'
  location: Bucharest, Romania
  speaker: Victor Rentea
  title: Bucharest Software Craftsmanship Community
  subject: Introduction to Kotlin Coroutines
  url: >-
    https://www.meetup.com/bucharest-software-craftsmanship-community/events/281408189
  description:
    __cdata: >

      <p>Coroutines are a cool mechanism for orchestrating asynchronous work
      using 'structured concurrency'.<p>

      <p>Other languages like python, C#, and C++ have supported these
      techniques for quite a while, but Kotlin was the first language able
      to run coroutines on JVM. Coroutines have become a strong competitor
      to Futures, CompletableFutures, and Reactive Programming paradigm
      (rxjava and reactor), winning great victories on the Android
      battlefield. Furthermore, some teams are now considering the use of
      coroutines also on backend systems to optimize thread usage for
      high-TPS systems.<p>

      <p>This event will demonstrate the core features of coroutines,
      implemented with Kotlin. Yes, there will be Kotlin code.<p>
- lang: en
  startDate: '2021-11-07'
  endDate: '2021-11-07'
  location: Moscow, Russia
  speaker: Alexey Soshin
  title: Kotlin Moscow
  subject: Introduction to Kotlin Coroutines
  url: https://www.meetup.com/KotlinMoscow/events/281373133
  description:
    __cdata: >

      <p>Ktor is one of the most popular web frameworks for Kotlin at the
      moment. It is extensible through a system of Plugins, that deal with
      the different cross-cutting concerns of web systems.<p>

      <p>In this talk, we'll write our own Ktor monitoring Plugin, discuss
      its lifecycle and cover some of the less obvious aspects of plugin
      development.<p>
- lang: en
  startDate: '2021-11-05'
  endDate: '2021-11-05'
  location: Utrecht, Netherlands
  speaker: Jerre van Veluw
  title: Flock. Meetups
  subject: Pragmatic functional programming in Kotlin
  url: https://www.meetup.com/flock-meetups/events/280658055
  description:
    __cdata: >

      <p>At this meetup Jerre will present a way to do functional
      programming without the need to know everything about it. Using Kotlin
      with or without Arrow Jerre will demonstrate how to use typical
      patterns in a web application backend.<p>
- lang: en
  startDate: '2021-10-28'
  endDate: '2021-10-28'
  location: Berlin, Germany
  speaker: Himanshu Singh
  title: Virtual Kotlin User Group
  subject: Server-Driven UI in Compose
  url: https://www.meetup.com/Virtual-Kotlin-User-Group/events/281232729
  description:
    __cdata: >

      <p>Now, designing server-driven UI using views is a thing of the past.
      With Compose in the picture, the time has come to start building
      server-driven UI using Compose. We might have seen declarative UI
      being used to build UI using server response on different platforms.
      Now it's time to start declarative server-driven UI in the Android
      ecosystem as well.<p>
- lang: en
  startDate: '2021-11-09'
  endDate: '2021-11-09'
  location: Dortmund, Germany
  speaker: Pascal Meier
  title: Camunda User Group Ruhrgebiet
  subject: Produktiv im Camunda-Kontext
  url: https://www.meetup.com/Camunda-UserGroup-Ruhrgebiet/events/281207830
  description:
    __cdata: >

      <p>Zusammenfassung: Kotlin ist gereift. Es stehen Effizienzgewinne
      beim Schreiben (und Lesen) von Quellcodes zur Diskussion, die gerade
      bei komplexen Business-Anwendungen von Nutzen sein können.
      IT-Architekten stehen jetzt vor der Frage: „Lohnt sich das? Wie
      kompliziert ist eine Umstellung mit all unseren Bibliotheken, was kann
      koexistieren und was wird vorausgesetzt?“<p>

      <p>Der Vortrag beginnt mit einem kurzen Überblick für die Gründe der
      Einführung. Danach werden wir eine Beispielanwendung von Java nach
      Kotlin migrieren, welche unsere Erkenntnisse aus dem Kundenprojekt
      veranschaulicht. Die Anwendung im Status vor der Umstellung kann auf
      Github angeschaut werden:
      https://github.com/viadee/kotlin_camunda_webcast_2021<p>

      <p>Die ursprüngliche Java-Anwendung basiert auf Camunda mit Spring
      Boot. Für Daten-Mappings setzten wir auf MapStruct. Die
      Intergrationstests nutzen Junit5, Mockito und bmp-assert/assertJ. Das
      Buildtool ist Maven. Das gezeigte Szenario ist mehr als nur ein
      Beispiel, vielmehr ist es eine Zusammenstellung von Bibliotheken und
      Werkzeugen, die wir bei vielen unserer Kunden vorfinden und mit denen
      wir echte Anwendungen nach Kotlin migriert und erfolgreich in die
      Produktion gebracht haben. Die Anwendung werden wir im ersten Schritt
      für die Entwicklung mit Kotlin erweitern und dann die einzelnen
      Java-Bestandteile nach Kotlin migrieren, bis die gesamte Anwendung auf
      Kotlin umgestellt ist.<p>
- lang: es
  startDate: '2021-10-20'
  endDate: '2021-10-20'
  location: Valencia, Spain
  speaker: Carlos Ballesteros
  title: Valencia Kotlin User Group
  subject: Estado de Machine Learning en Kotlin
  content:
    video: https://www.youtube.com/watch?v=k0_ewOxWMm0
  url: https://www.meetup.com/kotlin-valencia/events/281267093/
  description:
    __cdata: >

      <p>Carlos Ballesteros, @cballesterosvel, creador de KorGE, motor de
      videojuegos en Kotlin, y las korlibs, librerías multiplatforma en
      Kotlin. Ha trabajado en JetBrains, e inició la comunidad kotlin.es
      hace ya varios años. A veces pulsa teclas y no se rompen cosas.<p>

      <p>En esta charla daremos un repaso super rápido al machine learning y
      veremos cómo está el panorama de Machine Learning en Kotlin este 2021.
      Vamos a intentar aproximarlo a todos los niveles, así que no hace
      falta tener experiencia en machine learning<p>
- lang: en
  startDate: '2021-11-18'
  endDate: '2021-11-18'
  location: Irvine, USA
  speaker: Ryan Simon
  title: OC Kotlin Krew
  subject: Kotlin 2021 Premier Online Event Recap
  url: https://www.meetup.com/OCKotlinKrew/events/281453931
  description:
    __cdata: >

      <p>I'd like to say our events are for everyone, but it helps to have
      the following:

      - Previous experience with programming in any language

      - Looking to learn new languages

      - Want to learn about new and existing Kotlin concepts

      - A desire to join a community of passionate Kotlin engineers<p>
- lang: tr
  startDate: '2021-11-22'
  endDate: '2021-11-22'
  location: Besni, Turkey
  speaker: Mehmet Ali Sicak
  title: Turkey KUG
  subject: Kotlin 2021 Premier Online Event/ Kotlin and Android (KMM Roadmap)
  url: >-
    https://kotlinveandroid.com/genel/kotlin-2021-premiere-online-event-kotlin-and-android.html
  description:
    __cdata: >

      <p>Kotlin 2021 Premier Online Event, 19 Ekim 2021-6 Kasım 2021
      tarihleri arasında düzenlenecektir. Etkinlik hakkında bildirimler
      almak ve etkinliğe ücretsiz kayıt olmak için buraya tıklayabilirsiniz.
      Etkinlik sırasında YouTube veya Twitter’da #kotlin-event-21 ile soru
      sorabilirsiniz. En iyi soruları olan katılımcılara özel hediyeler
      verilecektir. Geçen sene katıldığım etkinlikte verdiğim cevaptan
      memnun olan ekip, Ember markalı piyasa değeri yaklaşık 130$ olan bir
      mug hediye ettiler.<p>
- lang: en
  startDate: '2021-10-30'
  endDate: '2021-10-30'
  location: Bauchi, Nigeria
  speaker: Joshua Oluwafemi
  title: Bauchi Kotlin User Group
  subject: Bauchi Kotlin 2021 Premiere Online Event Watch Party
  url: >-
    https://www.facebook.com/events/860032914716980/?acontext=%7B%22event_action_history%22%3A[%7B%22surface%22%3A%22group%22%7D]%7D
- lang: en
  startDate: '2021-11-06'
  endDate: '2021-11-06'
  location: Kano, Nigeria
  speaker: Saadat Aliyu
  title: Kotlin Kano Usergroup
  subject: Kotlin 2021 Premier Event Watch Party
  url: https://www.facebook.com/events/3669169323308341?_rdc=1&amp;_rdr
- lang: en
  startDate: '2021-10-22'
  endDate: '2021-10-22'
  location: Kampala, Uganda
  speaker: Brian Mutebi
  title: Uganda Kotlin User Group
  subject: Kampala Kotlin 2021 Premier Online Event Watch Party
  url: https://www.meetup.com/en-AU/uganda-kotlin-user-group/events/280891292/
  description:
    __cdata: >

      <p>Get a glimpse into the future of Kotlin and how Kotlin removes
      barriers between ideas and working code. You will hear updates from
      the Kotlin team and news about the whole Kotlin ecosystem.<p>
- lang: en
  startDate: '2021-11-06'
  endDate: '2021-11-06'
  location: Bonny Island, Nigeria
  speaker: Izuchukwu Igbani
  title: Kotlin Rivers User Group, Nigeria
  subject: DevFest - Kotlin 2021 Premier Online Event Watch Party
  url: >-
    https://www.facebook.com/events/471077943870881/?acontext=%7B%22event_action_history%22%3A[%7B%22extra_data%22%3A%22%22%2C%22mechanism%22%3A%22unknown%22%2C%22surface%22%3A%22group%22%7D%2C%7B%22extra_data%22%3A%22%22%2C%22mechanism%22%3A%22upcoming_events_for_group%22%2C%22surface%22%3A%22group%22%7D%2C%7B%22extra_data%22%3A%22%22%2C%22mechanism%22%3A%22surface%22%2C%22surface%22%3A%22create_dialog%22%7D]%2C%22ref_notif_type%22%3Anull%7D&amp;onload_action=offline_to_online_regex_conversion_prompt
- lang: en
  startDate: '2021-10-19'
  endDate: '2021-10-19'
  location: Jalandhar, India
  speaker: Karan Verma
  title: Kotlin Jalandhar User Group
  subject: Kotlin 2021 Premier Online Event Watch Party - Kotlin Minna User Group
  url: >-
    https://www.eventbrite.com/e/kotlin-2021-premiere-online-event-watch-party-tickets-179371915227
  description:
    __cdata: >

      <p>The Kotlin event of the year – big announcements and future Kotlin
      plans!<p>

      <p> Join our amazing hosts, Ekaterina Petrova and Sebastian Aigner,
      for updates from the Kotlin team, news on the Kotlin ecosystem, and a
      special live Q&A session. You can ask questions during the event in
      the YouTube chat or on Twitter with #kotlin-event-21. Participants
      with the best questions will get special swag!<p>
- lang: en
  startDate: '2021-10-19'
  endDate: '2021-10-19'
  location: Oslo, Norway
  speaker: Jarle Hansen
  title: Oslo Kotlin Meetup
  subject: Kotlin 2021 Premier Online Event Watch Party
  url: https://www.meetup.com/meetup-group-nWeRbyMu/events/281266704/
  description:
    __cdata: >

      <p>- Keynote and Q&A

      Major Kotlin updates, news on the ecosystem, and a live Q&A session
      with the team. Roman Elizarov, Ekaterina Petrova, Sebastian Aigner,
      Egor Tolstoy, and Anastasia Kapanina<p>
- lang: en
  startDate: '2021-11-06'
  endDate: '2021-11-06'
  location: Taipei, Taiwan
  speaker: Recca Chao
  title: Taiwan Kotlin User Group
  subject: >-
    Kotlin 2021 Premier Online Event Watch Party with Mini Conference in
    Taiwan
  url: https://taiwan-kotlin-user-group.github.io/mini-conf-2021
- lang: en
  startDate: '2021-10-19'
  endDate: '2021-10-19'
  location: Karlsruhe, Germany
  speaker: Peter Vegh
  title: Kotlin Karlsruhe User Group
  subject: Kotlin 2021 Premier Online Event Watch Party
  url: https://www.meetup.com/Kotlin-Karlsruhe-User-Group/events/281094759/
  description:
    __cdata: >

      <p>The keynote will stream 16:00 - 19:00. We added some time before
      and after the stream to be able to chat with each other as well.<p>
- lang: en
  startDate: '2021-11-06'
  endDate: '2021-11-06'
  location: Shanghai, China
  speaker: Yuang Qiao
  title: Kotlin Shanghai User Group
  subject: >-
    Kotlin 2021 Premier Online Event Watch Party with Mini Conference in
    China
  url: https://juejin.cn/user/3844312374718221
- lang: en
  startDate: '2021-11-05'
  endDate: '2021-11-05'
  location: Nizhny Novgorod, Russia
  speaker: Roman Khlebnov
  title: Kotlin Nizhny Novgorod User Group
  subject: NN Kotlin 2021 Premier Online Event Watch Party
  url: https://www.meetup.com/kotlin_nn/events/281121157
  description:
    __cdata: >

      <p>Join us in a cozy place to view and discuss together the latest
      news from the Kotlin world!<p>
- lang: en
  startDate: '2021-10-19'
  endDate: '2021-10-19'
  location: Cairo, Egypt
  speaker: Shady Selim
  title: Kotlin Cairo User Group
  subject: Kotlin 2021 Premier Online Event Watch Party
  url: https://www.meetup.com/GDG-Helwan/events/281126426/
  description:
    __cdata: >

      <p>Join us and Kotlin Cairo User Group in this (Watch Party) to be the
      1st to learn about Kotlin new updates, announcements, and future
      plans!<p>
- lang: en
  startDate: '2021-11-06'
  endDate: '2021-11-06'
  location: Hong Kong, China
  speaker: Desmond Yeung
  title: GDG HK &amp; Kotlin User Group
  subject: >-
    Kotlin 2021 Premier Online Event Watch Party with Mini Conference in
    Hong Kong
  url: https://fb.me/e/1wB53zyQd
- lang: es
  startDate: '2021-10-22'
  endDate: '2021-10-22'
  location: México City, Mexico
  speaker: Saúl Buentello Sánchez
  title: Kotlin CDMX User Group
  subject: >-
    Kotlin CDMX Octubre - Novedades "Kotlin 2021 Premier Online Event Watch
    Party"
  url: https://www.meetup.com/Kotlin-CDMX/events/281157153/
  description:
    __cdata: >

      <p>¡Qué tal, amigos Kotliners! Del 19 de Octubre al 6 de Noviembre,
      JetBrains trae para nosotros una serie de charlas sobre Kotlin, de la
      mano de grandes expertos en la comunidad de desarrollo para mostrar
      grandes novedades, mejores prácticas, y más.<p>
- lang: en
  startDate: '2021-10-22'
  endDate: '2021-10-22'
  location: Surat, India
  speaker: Sanjay Ramani
  title: Kotlin Surat User Group
  subject: Kotlin 2021 Premier
  url: https://www.meetup.com/kotlinsurat/events/281206228/
- lang: en
  startDate: '2021-11-13'
  endDate: '2021-11-13'
  location: Dhaka, India
  speaker: S M Mohi Us Sunnat
  title: Bangladesh Kotlin User Group
  subject: Kotlin 2021 Premier Online Event in BD
  url: https://www.facebook.com/events/836511957010627
- lang: en
  startDate: '2021-10-28'
  endDate: '2021-10-28'
  location: London, UK
  speaker: Nicola Corti
  title: london droidcon
  subject: Detekt - State of the Union
  url: https://www.london.droidcon.com/program/detekt---state-of-the-union
  description:
    __cdata: >

      <p>Do you know detekt? We are The static analyzer for Kotlin, trusted
      by millions of developers around the globe, and completely built by
      the open-source community.<p>

      <p>Our mission: spotting bugs, anti-patterns, and potential errors in
      your Kotlin code.<p>

      <p>Did you know that you can extend detekt with your custom rules?

      Did you know that we recently launched support for Kotlin
      Multiplatform?

      Did you know that we're always looking for new contributors?<p>

      <p>Whether you're new to detekt or you're a veteran, this talk is for
      you!

      We will walk through the tool, and give you updates on the latest
      features we shipped and what comes next for the future.<p>
- lang: en
  startDate: '2021-10-07'
  endDate: '2021-10-07'
  online: true
  speaker: Christian Melchior
  title: by Mobile Seasons GmbH - droidcon Global
  subject: Painless persistence on Kotlin Multiplatform with Realm Kotlin
  url: >-
    https://www.eventbrite.co.uk/e/painless-persistence-on-kotlin-multiplatform-with-realm-kotlin-registration-174074981957
  description:
    __cdata: >

      <p>In this session, we will explore a fast, intuitive way to build
      great mobile applications using Realm’s new Kotlin SDK with
      Multiplatform support.<p>

      <p>We will dive deeper into how we evolved the Realm Java SDK to be a
      fully native Kotlin Multiplatform SDK. You will learn how Realm’s
      natural object model combined with Kotlin features like Coroutines and
      Flows reduces boilerplate, promotes testability, and allows for
      maximum code sharing between Multiplatform projects.<p>

      <p>And you will see just how little code is needed to sync data in
      real-time between Android, iOS and Desktop clients, all in a single
      codebase.<p>
- lang: en
  startDate: '2021-10-20'
  endDate: '2021-10-20'
  location: Berlin, Germany
  speaker: Marcin Moskała
  title: berlin droidcon
  subject: Efficient Kotlin
  url: https://www.berlin.droidcon.com/schedule
  description:
    __cdata: >

      <p>Code efficiency today is often treated indulgently. To a certain
      degree, it is reasonable. Memory is cheap and developers are
      expensive. Though at some point maybe your application runs on
      millions of devices and some battery use optimization might save
      enough energy to power a small city. Or maybe your company already
      pays lots of money for servers and their maintenance, and some
      optimization might make it significantly cheaper. Or even your
      application works well for a small number of requests but does not
      scale well and on the day of the trial it shuts down. In this session,
      I'll show you how to make an efficient Kotlin code cheaply, and how to
      optimize performance-critical parts of your code.<p>
- lang: en
  startDate: '2021-10-20'
  endDate: '2021-10-20'
  location: Berlin, Germany
  speaker: Lena Stepanova
  title: berlin droidcon
  subject: >-
    Kotlin Multiplatform Mobile in production: key takeaways from developing
    two cross-platform apps
  url: https://www.berlin.droidcon.com/schedule
  description:
    __cdata: >

      <p>Kotlin Multiplatform Mobile is a young promising technology, but is
      it there to stay? And is it worth trying out? This talk is based on
      the experience of developing two very different cross-platform apps
      with KMM. The goal of this talk is to introduce KMM, discuss the
      pitfalls that a new KMM developer may encounter and share some
      valuable tips that were collected along the way of KMM development:
      from preferable app architecture to team requirements.<p>
- lang: en
  startDate: '2021-10-20'
  endDate: '2021-10-20'
  location: Berlin, Germany
  speaker: Jarosław Michalik
  title: berlin droidcon
  subject: Idiomatic Kotlin in Tests
  url: https://www.berlin.droidcon.com/schedule
  description:
    __cdata: >

      <p>Unit tests are boring and maintaining them is complex? Sometimes.
      But it doesn't have to be this way.<p>

      <p>To create great readable tests with ease we have to go further than
      standard Java tooling. To achieve that we can incorporate idiomatic
      Kotlin into test code. It will help us design tests to be both
      developer and machine friendly.<p>

      <p>During the talk we will refactor step-by-step Java with JUnit test
      to Kotlin with Kotest. We will look at differences between various
      tools and we will check how test tech stack choices are influencing
      developer productivity.<p>

      <p>I will show practical application of Kotlin idioms in test,
      including, but not limited to, assertions, mocking and test suite
      definition.<p>
- lang: en
  startDate: '2021-10-20'
  endDate: '2021-10-20'
  location: Berlin, Germany
  speaker: Russell Wolf
  title: berlin droidcon
  subject: The Kotlin/Swift boundary
  url: https://www.berlin.droidcon.com/schedule
  description:
    __cdata: >

      <p>Kotlin/Native can compile to Objective-C-compatible bytecode, but
      that doesn’t mean it looks natural to native iOS developers. While
      Kotlin and Swift are syntactically very similar, they solve certain
      problems in very different ways. For example, a Swift developer often
      uses a struct where a Kotlin developer uses a data class. This means
      the default ways that things translate from Kotlin through Objective-C
      into Swift don’t always come out looking idiomatic.<p>

      <p>We’ll talk through some of these differences, and strategies for
      dealing with them. Kotlin, Objective-C, and Swift are three different
      languages, and so we shouldn’t expect to be able to translate between
      them perfectly. But with a bit of care at the interop layer, we can
      make things a lot smoother in the iOS code.<p>
- lang: en
  startDate: '2021-10-20'
  endDate: '2021-10-20'
  location: Berlin, Germany
  speaker: Christian Melchior
  title: berlin droidcon
  subject: Coroutines for Kotlin Multiplatform in practise
  url: https://www.berlin.droidcon.com/schedule
  description:
    __cdata: >

      <p>With coroutines being the de facto way of exposing async work and
      streams of changes for Kotlin on Android, developers are obviously
      attempting to use the same approaches when moving their code to
      Multiplatform.<p>

      <p>But due to the way the memory model differs between JVM and Kotlin
      Native, it can be a painful experience.<p>

      <p>In this talk, we will take a deep dive into the Coroutine API for
      Kotlin Multiplatform. You will learn how to expose your API with
      Coroutines while working with the Kotlin Native memory model instead
      of against it, and avoid the dragons along the way.<p>
- lang: en
  startDate: '2021-10-21'
  endDate: '2021-10-21'
  location: Berlin, Germany
  speaker: Fatih Giriş
  title: berlin droidcon
  subject: Using Kotlin Flow in MVVM
  url: https://www.berlin.droidcon.com/schedule
  description:
    __cdata: >

      <p>LiveData was never designed to be a full-fledged reactive stream.
      Thread management with LiveData is very hard and making data
      transformation with transformation operators is very limited.
      Moreover, testing LiveData becomes very tricky and is likely to open
      for race conditions if you are using it with coroutines.<p>

      <p>Luckily, Kotlin Flow provides asynchronously computed values with
      the power of Coroutines. Making data transformations becomes very easy
      with Flow intermediate operators. Furthermore, StateFlow provides
      caching the current state just like LiveData. Since there is a
      back-pressure in Flow, unit testing is much simpler with handy Flow
      terminal operators.<p>

      <p>Kotlin Flow is a very powerful reactive stream with its robust
      operators. Using Flow instead of LiveData makes it easier to handle
      data transformations and background processes. Finally, testing Flow
      is much safer and painless compared to LiveData.<p>
- lang: en
  startDate: '2021-10-22'
  endDate: '2021-10-22'
  location: Berlin, Germany
  speaker: Monika Jethani
  title: berlin droidcon
  subject: A-Z of Kotlin Flow
  url: https://www.berlin.droidcon.com/schedule
  description:
    __cdata: >

      <p>In this session, the attendees with be learning about the benefits
      of Kotlin flow, what is flow, how can it be used, how can we migrate
      existing rx java code in our apps to kotlin coroutines and flow(with
      code walkthrough and demo of sample apps that involve network and
      database) and how can we unit test Kotlin flow.

      In this session, we will have a live workshop, where the attendees
      will learn using Flow with MVVM Architecture & learn unit testing
      Kotlin flow code with runBlockingTest and TestCoroutineDispatcher &
      Turbine library.<p>

      <p>By the end of this session, the attendees will be well-versed with
      using Kotlin flow in their apps.<p>
- lang: en
  startDate: '2021-11-09'
  endDate: '2021-11-09'
  location: Amsterdam, The Netherlands
  speaker: Garth Gilmour, Eamonn Boyle
  title: GOTO Amsterdam 2021
  subject: A TypeScript Fan's KotlinJS Adventures
  url: https://gotocph.com/2021/schedule?date=2021-11-09
  description:
    __cdata: >

      <p>In this talk, the dynamic duo will go out of their comfort zone and
      recreate a Breakout clone for the browser using KotlinJS.<p>

      <p>At Instil Software they standardize on Kotlin for server-side
      development. Within the training team, they offer a Kotlin native
      workshop, for which Garth and Eamonn wrote a Kotlin native version of
      the classic game Breakout.<p>

      <p>Being massive TypeScript fans, it would always be their language of
      choice when working on JavaScript platforms. They didn't feel the
      drive to switch to other languages that transpile to JS such as Fable
      (F#), Scala.js, or even KotlinJS, as they always saw Kotlin on the JVM
      as the solution to a problem, the problem being Java.<p>

      <p>They will make use of React, Redux and use React Three Fiber for
      WebGL graphics. Moreover, they will explore what this transition to
      KotlinJS is like for a TypeScript fanboy and try to answer some
      questions along the way.<p>

      <p>You'll learn how the tooling, libraries and language features
      compare, what things tripped up and whether you should switch and use
      it on your next project<p>
- lang: en
  startDate: '2021-11-11'
  endDate: '2021-11-11'
  location: Amsterdam, The Netherlands
  speaker: Garth Gilmour, Eamonn Boyle
  title: GOTO Amsterdam 2021
  subject: Learning Kotlin/JS by Building Web Apps in React and Redux
  url: https://gotocph.com/2021/schedule?date=2021-11-11
  description:
    __cdata: >

      <p>In this workshop we will learn the full Kotlin/JS feature set by
      building Web Applications in React and Redux. We will create projects
      from scratch based on the Kotlin Gradle DSL, and then iteratively
      assemble a rich UI via the Kotlin/JS language and Kotlin-React DSL.
      Application state will be managed via Redux using the functional style
      with React Hooks.<p>

      <p>You'll learn how coroutines simplify asynchronous workflows and
      concurrency. You'll also learn how interoperability with TypeScript
      allows you to leverage existing JS libraries in a strongly typed
      way.<p>

      <p>By the end of the workshop you will have been exposed to some of
      the advanced features of Kotlin and be comfortable using Kotlin for JS
      platforms.<p>
- lang: en
  startDate: '2021-09-30'
  endDate: '2021-09-30'
  location: Berlin, Germany
  speaker: Tristan Hamilton
  title: Kotlin User Group Berlin
  subject: A Functional Approach to Exception Handling
  url: https://www.meetup.com/kotlin-berlin/events/280602913
  description:
    __cdata: >

      <p>"why catch if you never throw?"

      An introduction into the world of functional programming by discussing
      an approach to exception handling sometimes referred to as "railway
      oriented programming".<p>
- lang: sk
  startDate: '2021-09-23'
  endDate: '2021-09-23'
  location: Zhilina, Slovakia
  speaker: Tomáš Paronai
  title: Kotlin Slovakia
  subject: Kotlin Coroutines
  url: https://www.meetup.com/Kotlin-Slovakia/events/280745039
  description:
    __cdata: |

      <p>- ViewModel Callback
      - ViewModel RxJava
      - ViewModel Flow<p>
- lang: sk
  startDate: '2021-09-23'
  endDate: '2021-09-23'
  location: Zhilina, Slovakia
  speaker: Jozef Kňažko
  title: Kotlin Slovakia
  subject: Modelovanie dát
  url: https://www.meetup.com/Kotlin-Slovakia/events/280745039
  description:
    __cdata: |

      <p> Ukážky ako nám vie type system pomôct predchádzať zbytočným bugom
      - Aké sú časté chyby pri vytváraní dátových modelov
      - Kedy kombinovať dáta s funkciami a kedy radšej nie<p>
- lang: es
  startDate: '2021-09-22'
  endDate: '2021-09-22'
  location: Barcelona, Spain
  speaker: Ivan Lorenz
  title: Adevinta Spain
  subject: Kotlin and Arrow sesión 2 - Gestión funcional de errores
  url: https://www.meetup.com/adevinta-Spain/events/280743852
  description:
    __cdata: >

      <p>Continuamos con el caso de uso de Wonderful Enterprises. En esta
      segunda sesión veremos que en algunas ocasiones no basta con modelar
      ausencia de valor para nuestros métodos OO. Es conveniente a veces
      informar al código cliente de nuestras APIs con una explicación que
      aclare porqué no hemos podido obtener cómo output un valor a partir
      del input (los parámetros del método).<p>
- lang: en
  startDate: '2021-09-30'
  endDate: '2021-09-30'
  location: Brighton, United Kingdom
  speaker: John O'Reilly
  title: Brighton Kotlin
  subject: Using GraphQL in a KMM project with Jetpack Compose and SwiftUI
  url: https://www.meetup.com/Brighton-Kotlin/events/279631984
  description:
    __cdata: >

      <p>In this talk John will show how GraphQL, using Apollo library, can
      be used in shared code a Kotlin Multiplatform project that uses
      Jetpack Compose Android and SwiftUI iOS clients.<p>
- lang: es
  startDate: '2021-08-26'
  endDate: '2021-08-26'
  location: Medellín, Colombia
  speaker: Juan Guillermo Gómez
  title: Kotlin User Group Medellin
  subject: Usando Compose para aplicaciones Desktop
  url: https://www.meetup.com/Kotlin-User-Group-Medellin/events/280303741
  description:
    __cdata: >

      <p>Jetpack Compose está de moda… así que lo vemos en todos lados. Es
      tan así que ahora podemos construir la UI para apps desktop y web. Sí,
      sí, sí, Jetbrains creó la forma de usar compose para crear este tipo
      de aplicaciones. En esta charla revisaremos el estado actual y veremos
      algunos ejemplos.<p>
- lang: en
  startDate: '2021-09-16'
  endDate: '2021-09-16'
  location: Gdansk,Poland
  speaker: Piotr Krzemiński
  title: Tricity Kotlin User Group
  subject: 10 suprises when coming from Java
  url: https://www.meetup.com/tricity-kotlin-user-group/events/280186511/
  description:
    __cdata: >

      <p>Do you want to start your journey with Kotlin? Is your team
      introducing Kotlin, you know you need to learn it, and you don't know
      where to start? In either case, this talk should be a great help. I
      had a bunch of surprises when I moved from Java to Kotlin, and I want
      to tell you all about them. I’ll show you Java vs. Kotlin examples and
      explain why the creators of Kotlin made these choices.<p>
- lang: en
  startDate: '2021-09-16'
  endDate: '2021-09-16'
  location: Gdansk,Poland
  speaker: Grzegorz Witczak
  title: Tricity Kotlin User Group
  subject: Kotlin Coroutines basics for Java developers
  url: https://www.meetup.com/tricity-kotlin-user-group/events/280186511/
  description:
    __cdata: >

      <p>Want to write neat, efficient, asynchronous code without struggling
      with a clunky Thread class and its derivatives? Just use Kotlin
      Coroutines! During this talk, you will learn the basics of Kotlin
      Coroutines and study practical examples, ready to be used in your
      code. Prior Kotlin knowledge is not required!<p>
- lang: en
  startDate: '2021-08-21'
  endDate: '2021-08-21'
  location: Mumbai, India
  speaker: Himanshu Singh
  title: Kotlin Mumbai
  subject: Kotlin for backend Engineering
  url: https://www.meetup.com/Kotlin-Mumbai/events/280092043/
  description:
    __cdata: >

      <p>We have a lot of code experience to share as an Android developer
      using Kotlin or a Backend developer using Java.<p>

      <p>When we talk about backend technologies, we have a lot of
      languages/frameworks like Go, Java, Python, etc. But when we talk
      about Kotlin as a backend language, it might raise a lot of
      eyebrows<p>

      <p>But let me try to convince you that Kotlin is definitely a good
      choice for Backend!<p>
- lang: uk
  startDate: '2021-09-07'
  endDate: '2021-09-07'
  location: Dnipro, Ukraine
  speaker: Danilo Mossur
  title: Yalantis Education
  subject: Legal spying or painless location tracking in background
  url: https://www.meetup.com/yeducation/events/280049517
  description:
    __cdata: >

      <p>Ви дізнаєтесь — як знайти баланс між точністю координат та
      енергоефективністю для стеження за локаціею у бекграунді, зберігаючи
      можливість підтримувати досить широку аудиторію пристроїв?</p>

      <p>Окрім обговорення тем у програмі також блок Q&A та розіграш
      подарунків серед найактивніших учасників. Зустріч відбудеться в
      онлайн-форматі, спікер розмовлятиме російською. Ви отримаєте посилання
      на трансляцію на пошту, вказану при реєстрації.</p>
- lang: en
  startDate: '2021-09-29'
  endDate: '2021-09-29'
  location: Istanbul, Turkey
  speaker: Sven Ruppert
  title: Istanbul Java User Group
  subject: Workshop - DevSecOps from Scratch for Java and Kotlin Developers
  url: https://www.meetup.com/Istanbul-Java-User-Group/events/279924692
  description:
    __cdata: >

      <p>Do you have a private project, an open-source tool or want to do a
      POC? Do you already have the idea in mind and you wish to get started?
      On the other hand, are you looking for a suitable environment so that
      you get the best possible support for your development?</p>

      <p>JFrog offers you just the right tools for this. You can get access
      to the JFrog Platform and use it freely.Artifactory, Xray and more and
      this means that a complete DevSecOps environment is at your
      disposal.</p>
- lang: zh
  startDate: '2021-08-14'
  endDate: '2021-08-14'
  location: Hong Kong, China
  speaker: Desmond Yeung
  title: GDG Hong Kong
  subject: Android (Kotlin) Study Group
  url: >-
    https://gdg.community.dev/events/details/google-gdg-hong-kong-presents-android-study-group-2021-07-31/
  description:
    __cdata: >

      <p>Learn Kotlin Best practices to develop android Be a better Android
      Developer Bi-weekly base sharing study group</p>
- lang: en
  startDate: '2021-08-06'
  endDate: '2021-08-06'
  location: São Paulo, Brazil
  speaker: Pasha Finkelshteyn
  title: Kotlin Meetup São Paulo
  subject: 'Kotlin API for Apache Spark: why the world needs it?'
  url: https://www.meetup.com/kotlin-meetup-sp/events/276698090/
- lang: pt
  startDate: '2021-08-06'
  endDate: '2021-08-06'
  location: São Paulo, Brazil
  speaker: Rafael Toledo
  title: Kotlin Meetup São Paulo
  subject: Bibliotecas KotlinX
  url: https://www.meetup.com/kotlin-meetup-sp/events/276698090/
- lang: en
  startDate: '2021-09-08'
  endDate: '2021-09-08'
  location: Bouville, France
  speaker: Milos Marinković
  title: DevBreak
  subject: State machines with Kotlin Flow
  url: >-
    https://www.devbreak.io/?utm_source=bugfender&amp;utm_medium=website&amp;utm_campaign=conference#Agenda
  description:
    __cdata: >

      <p>If we look at Finite State Machines (FSM), we can find a number of
      examples everywhere in the world that surrounds us. There are vending
      machines, subway entrance turnstiles, heating systems, self-driving
      cars, elevators, etc., but also many, many cases of UI frameworks like
      Android's UI lifecycle (arguably a finite state machine). The concept
      of FSM and its mathematical computational model are very interesting
      to implement in many programming languages. With Kotlin's recent
      investment in asynchronous programming tools, it seemed like a good
      time to look into it.</p>
- lang: en
  startDate: '2021-08-17'
  endDate: '2021-08-17'
  online: true
  speaker: Wajahat Karim
  title: Mobile Week
  subject: Jetpack Compose for Games and Animations
  url: https://mobileweek.co/conference/
  description:
    __cdata: >

      <p>In this session, we'll take a look at the capabilities of Canvas
      API for Jetpack Compose and how can we implement different kinds of
      animations with it. We'll also dig into game development and discuss
      some common challenges like game loop, state management etc. We will
      also explore other UI animations and transitions with Jetpack
      Compose.</p>
- lang: en
  startDate: '2021-08-17'
  endDate: '2021-08-17'
  online: true
  speaker: Mohit Sharma
  title: Mobile Week
  subject: All Is Messed up - Kotlin Flow, Coroutines and LiveData !!!
  url: https://mobileweek.co/conference/
  description:
    __cdata: >

      <p>This talk is for beginner to intermediate Android developer.</p>

      <p>JetPack getting evolved so quickly in the past 2 year and many
      alternates are available for implementing the same use case, but each
      of them has it's own pro & cons and cause unnecessary confusion during
      development and code reviews.</p>

      <p>In this talk, I would be deep dive into each of them, from getting
      started to when and what to use.</p>
- lang: en
  startDate: '2021-08-19'
  endDate: '2021-08-19'
  location: Minneapolis, MN
  speaker: Steve Peterson
  title: Twin Cities Kotlin User Group
  subject: Becoming a Jetpack Composer
  url: https://www.meetup.com/Twin-Cities-Kotlin-User-Group/events/279126056/
  description:
    __cdata: >

      <p>Jetpack Compose is the most interesting UI framework for Kotlin
      programmers.</p>

      <p>Compose started out as a declarative Android UI layouts-as-code
      library decoupled from Android OS releases. Similar to SwiftUI, it
      lets developers declare user interfaces as a tree of widgets that
      updates as your app state updates.</p>
- lang: en
  startDate: '2021-07-24'
  endDate: '2021-07-24'
  location: Mumbai, India
  speaker: Adit Lal from Gojek
  title: Kotlin Mumbai
  subject: >-
    Build multiplatform projects in Kotlin and learn more about server
    driven UI
  url: https://www.meetup.com/Kotlin-Mumbai/events/279528486/
  description:
    __cdata: >

      <p>In this talk we dive into few example's of server-driven UI (SDUI),
      it's important to understand the general idea of SDUI and how it
      provides an advantage over traditional client-driven UI and why it's
      so current hot-topic.</p>

      <p>We take a look at multiple offerings such as JetPack Compose or
      Epoxy (Airbnb's library), and we then take a look at some tips and
      tricks to navigate the code from start to finish.</p>
- lang: en
  startDate: '2021-07-24'
  endDate: '2021-07-24'
  location: Mumbai, India
  speaker: John O'Reilly
  title: Kotlin Mumbai
  subject: Using GraphQL in a KMM project with Jetpack Compose and SwiftUI
  url: https://www.meetup.com/Kotlin-Mumbai/events/279528486/
  description:
    __cdata: >

      <p>In this talk John will show how GraphQL, using Apollo library, can
      be used in shared code in a Kotlin Multiplatform project with the UI
      developed using Jetpack Compose on Android and SwiftUI on iOS.</p>

      <p>The talk will cover

      - use of Apollo GraphQL library and it's Kotlin Multiplatform support
      allowing addition of GraphQL queries and related logic in code shared
      between iOS and Android clients.</p>

      <p>- development of clients using Declarative UI frameworks (Jetpack
      Compose on Android and SwiftUI on iOS)</p>
- lang: en
  startDate: '2021-08-17'
  endDate: '2021-08-17'
  online: true
  speaker: Karan Balkar
  title: Mobile Week 2021
  subject: 'Co-routines: When to Use and When to Avoid'
  url: https://mobileweek.co/conference/
  description:
    __cdata: >

      <p>This talk provides a brief introduction about Kotlin Co-routines
      and explains the scenarios when one should try using the same and when
      to avoid it using practical examples. The session will also help
      developers understand how Co-routines work and the best practices for
      using the same.</p>

      <p>As software developers, we often tend to use what is considered
      best practice without understanding the practical applicability of the
      same in our own applications.</p>

      <p>Through this talk, my aim is to help developers understand areas /
      use cases where Co-routines can prove much effective as well as less
      effective. It will not focus on downsides of Co-routines but mainly on
      the applicability of it in different scenarios based on my experience
      so far.</p>
- lang: en
  startDate: '2021-08-25'
  endDate: '2021-08-25'
  location: Kraków, Poland
  speaker: Viktor Gamov
  title: Devoxx Poland
  subject: 'All Things Serverless: Kotlin, Kafka and Stream Processing'
  url: https://devoxx.pl/talk-details/?id=16552
  description:
    __cdata: >

      <p>Modern serverless technologies are coming in different sorts and
      ranges. But there is no doubt that it’s bringing significant
      innovation in the application development space. And today’s developer
      is trying to grasp the best approach for each cloud vendor. And often
      she faced with following questions</p>

      <p>How do I start? Which platform supports my language of choice?

      How do I manage the application state?

      How do I integrate with existing «legacy» systems? In this
      presentation, Viktor Gamov will walk you through the setup and deploy
      a serverless application that includes event functions, services, data
      streaming. For event functions and services we will use the
      open-source Knative project on Kubernetes. For data streaming, we will
      use Apache Kafka.</p>
- lang: en
  startDate: '2021-08-25'
  endDate: '2021-08-25'
  location: Kraków, Poland
  speaker: Jarek Ratajski
  title: Devoxx Poland
  subject: Pure Kotlin
  url: https://devoxx.pl/talk-details/?id=14231
  description:
    __cdata: >

      <p>You can write Haskell in any language. In this talk, I am going to
      show you how to do that in Kotlin.</p>

      <p>You will see a beautiful world without loops, variables, and other
      impure monsters. Instead, you will see monads that work on production.
      I will demonstrate how to create a useful functional framework for web
      applications. On top of that an insane linter that enables you to
      gradually enforce purity in your projects.</p>
- lang: en
  startDate: '2021-07-31'
  endDate: '2021-07-31'
  location: Berlin, Germany
  speaker: Karin-Aleksandra Monoid, Alex Levin
  title: Women Techmakers Berlin
  subject: Introduction to development in Kotlin
  url: >-
    https://gdg.community.dev/events/details/google-women-techmakers-berlin-presents-introduction-to-development-in-kotlin/
  description:
    __cdata: >

      <p>This pilot workshop is oriented towards people without previous
      experience with Kotlin (and Java). It will be also useful for people
      coming from other languages.</p>
- lang: en
  startDate: '2021-07-22'
  endDate: '2021-07-22'
  location: Berlin, Germany
  speaker: Marcin Moskala
  title: Virtual Kotlin User Group
  subject: How Suspension Works in Kotlin Coroutines?
  url: https://www.meetup.com/Virtual-Kotlin-User-Group/events/279166556
  description:
    __cdata: >

      <p>Let's dive deep into the most essential feature of coroutines:
      suspension. How does it work, both from the usage point of view and
      what happens under the hood?</p>
- lang: en
  startDate: '2021-08-26'
  endDate: '2021-08-26'
  location: Berlin, Germany
  speaker: Yev Kanivets
  title: Virtual Kotlin User Group
  subject: Backend for mobile engineers with Kotlin and Ktor
  url: https://www.meetup.com/Virtual-Kotlin-User-Group/events/279064953
  description:
    __cdata: >

      <p>How many times were you thinking about writing your backend for
      mobile apps you are working on? And how many times have you chosen
      Firebase instead? Are there any better options at the moment?</p>

      <p>In this session, I’ll describe my experience of writing Kotlin
      backend for Codeforces WatchR mobile apps using Ktor, which is
      officially positioned as follows:

      “An asynchronous framework for creating microservices, web
      applications, and more. It’s fun, free, and open source.”</p>
- lang: en
  startDate: '2021-07-27'
  endDate: '2021-07-27'
  online: true
  speaker: Anna Zharkova
  title: Android Worldwide
  subject: Dealing With KSP in Common Code for Android and iOS
  url: >-
    https://www.airmeet.com/e/1affc430-d533-11eb-a99f-47c29d6f218c?utm_source=bugfender&amp;utm_medium=website&amp;utm_campaign=conference
  description:
    __cdata: >

      <p>KSP (Kotlin Symbol Processor) is an API from Google for writing
      Kotlin compiler plugins. Using KSP we can write annotation processors
      to reduce boilerplate and solve cross-cutting concerns. Also KSP is
      more effective than KAPT. Among the advantages of using it is the
      support of Kotlin Multiplatform. In my talk I would like to present
      several cases (such as Dependency Injection, e.g) of using KSP in
      Kotlin Multiplatform for both Android and iOS.</p>
- lang: en
  startDate: '2021-07-28'
  endDate: '2021-07-28'
  online: true
  speaker: David Rawson
  title: Android Worldwide
  subject: Arrow of Outrageous Error Handling
  url: >-
    https://www.airmeet.com/e/1affc430-d533-11eb-a99f-47c29d6f218c?utm_source=bugfender&amp;utm_medium=website&amp;utm_campaign=conference
  description:
    __cdata: >

      <p>Arrow (https://arrow-kt.io/) is a functional programming library
      for Kotlin that has been featured in the ThoughtWorks Tech Radar. This
      talk will explore some error handling techniques from functional
      programming that will make your Android apps more robust. We will
      cover Either and Validated from the Arrow library with examples in a
      real Android codebas.</p>
- lang: en
  startDate: '2021-07-28'
  endDate: '2021-07-28'
  online: true
  speaker: Mohit Sarveiya
  title: Android Worldwide
  subject: Kotlin State and Shared Flows in Action
  url: >-
    https://www.airmeet.com/e/1affc430-d533-11eb-a99f-47c29d6f218c?utm_source=bugfender&amp;utm_medium=website&amp;utm_campaign=conference
  description:
    __cdata: >

      <p>State Flows and Shared Flows were introduced to broadcast events to
      multiple consumers with coroutines. We’ll dive deep into the Shared &
      State Flow APIs. A Shared Flow provides you with the ability to replay
      and cache events. How do you handle back pressure? We’ll look into
      simple-to-use cases for using Shared Flows.</p>
- lang: en
  startDate: '2021-07-24'
  endDate: '2021-07-24'
  location: Berlin, Germany
  speaker: Márton Braun
  title: Virtual Kotlin User Group
  subject: Mastering API Visibility in Kotlin
  url: https://www.meetup.com/Virtual-Kotlin-User-Group/events/278833869
  description:
    __cdata: >

      <p>When designing a library, minimizing your API surface - the types,
      methods, properties, and functions you expose to the outside world -
      is a great idea. This doesn’t apply to just libraries: it’s a
      consideration you should make for every module in a multi-module
      project. In this talk, we’ll look at all the ways that Kotlin lets you
      get your visibility just right.</p>
- lang: en
  startDate: '2021-07-05'
  endDate: '2021-07-05'
  location: Stockholm, Sweden
  speaker: Hadi Hariri
  title: Stockholm Java and Kotlin Meetup Group
  subject: Functional Programming in Kotlin
  url: >-
    https://www.meetup.com/stockholm-java-and-kotlin-meetup-group/events/278743008
  description:
    __cdata: >

      <p>In this talk, we'll explain the basics of functional programming,
      where it fits in with the Object Orientation paradigm, and how we can
      use functional programming in our everyday work. We’ll cover important
      concepts of functional programming such as: Lambdas, Higher-Order
      Functions, Partial Functions, Monads, and more, and see how we can
      apply these in a series of functional patterns to cut down our
      codebase and at the same time make sure we keep it maintainable.</p>
- lang: en
  startDate: '2021-06-23'
  endDate: '2021-06-23'
  location: Vienna, Austria
  speaker: Paulien van Alst
  title: OpenValue Vienna - Better Software, Faster
  subject: Embrace the Kotlin ecosystem at the back-end side
  url: >-
    https://www.meetup.com/OpenValue-Vienna-Java-Better-Software-Development-Digital/events/278745448
  description:
    __cdata: >

      <p>Kotlin is becoming a mature and established back-end language. The
      maturity of a language is not only measured by its features but also
      by its community and ecosystem. Kotlin’s ecosystem for server-side
      development is growing very fast. Coming from the Java development
      side, Spring would be a default fallback option to build your
      application. While Spring is also hopping on the Kotlin train, the
      rest of Kotlin’s ecosystem is growing fast. More and more new
      frameworks are popping up implementing different point of views on how
      to build your service. Those new frameworks might change our ways of
      developing back-end applications. Let’s have a look out there!</p>
- lang: en
  startDate: '2021-06-23'
  endDate: '2021-06-23'
  location: Vienna, Austria
  speaker: Roy van Rijn
  title: OpenValue Vienna - Better Software, Faster
  subject: 'From Tic Tac Toe to AlphaGo: Playing games with AI'
  url: >-
    https://www.meetup.com/OpenValue-Vienna-Java-Better-Software-Development-Digital/events/278745448
  description:
    __cdata: >

      <p>Google DeepMind's AlphaGo was an extraordinary breakthrough for
      Artificial Intelligence. The game of Go has 1.74×10^172 unique
      positions and is about a 'googol' times harder to calculate than
      chess. Experts thought it would take at least another decade before
      A.I. would be able to beat the best human players. So how did DeepMind
      tackle this problem? What algorithms did they use and how do they
      work?</p>

      <p>During this talk we'll explore several algorithms that can be used
      to make a program play games, we'll start simple (Tic Tac Toe) and as
      the games get harder, the A.I.'s need to become smarter.</p>
- lang: en
  startDate: '2021-06-19'
  endDate: '2021-06-19'
  location: Munich, Germany
  speaker: Joe Birch
  title: Kotlin User Group Munich - KUG Munich
  subject: Adopting Jetpack Compose
  url: https://www.meetup.com/Kotlin-User-Group-Munich/events/278790819
- lang: en
  startDate: '2021-06-19'
  endDate: '2021-06-19'
  location: Munich, Germany
  speaker: Trinh Le
  title: Kotlin User Group Munich - KUG Munich
  subject: Android App Modularization
  url: https://www.meetup.com/Kotlin-User-Group-Munich/events/278790819
- lang: de
  startDate: '2021-06-17'
  endDate: '2021-06-17'
  location: Karlsruhe, Germany
  speaker: Jan Baganz
  title: Kotlin Karlsruhe User Group
  subject: Erfahrungen mit Spring Boot und Kotlin Coroutines
  url: https://www.meetup.com/Kotlin-Karlsruhe-User-Group/events/278675522
  description:
    __cdata: >

      <p>In diesem Talk schauen wir uns am Beispiel eines großen
      Logistik-Systems an, wie ein komplettes Backend mit Kotlin und
      Spring-Boot aufgebaut ist.

      Wir sehen, wie Kotlin-Coroutines in einem großen Event-basierten
      System die Performance erhöhen können, welche Magie hinter den
      Koroutinen arbeitet und welche Fallstricke es bei ihrem Einsatz
      gibt.</p>
- lang: en
  startDate: '2021-06-30'
  endDate: '2021-06-30'
  location: Dublin, Ireland
  speaker: Stephen Kirk
  title: Dublin Kotlin User Group
  subject: >-
    Pulseman - Creating an Apache Pulsar test tool using Jetpack Compose for
    Desktop
  url: https://www.meetup.com/Dublin-Kotlin-User-Group/events/278993491
  description:
    __cdata: >

      <p>Stephen has created a soon-to-be open sourced desktop test tool for
      Apache Pulsar similar to Postman, using Jetpack Compose for Desktop,
      he will walk us through the high and lows of his development
      journey.</p>
- lang: en
  startDate: '2021-06-30'
  endDate: '2021-06-30'
  location: Dublin, Ireland
  speaker: Justin Slade
  title: Dublin Kotlin User Group
  subject: How to migrate large apps to compose
  url: https://www.meetup.com/Dublin-Kotlin-User-Group/events/278993491
  description:
    __cdata: >

      <p>Justin's presentation will take us through Vhi Healtcare's plan to
      migrate to the new compose UI system.</p>
- lang: en
  startDate: '2021-07-22'
  endDate: '2021-07-22'
  location: Brighton, United Kingdom
  speaker: Karin-Aleksandra Monoid
  title: Brighton Kotlin
  subject: Functional Kotlin with Arrow
  url: https://www.meetup.com/Brighton-Kotlin/events/279015769
  description:
    __cdata: >

      <p>In this talk, we'll walk through Arrow Core, the functional
      companion to the Kotlin standard library. We'll cover both the
      concepts that every software engineer may add to their project right
      now and more advanced structures, starting from non-empty list, going
      over Validated and Either followed by monad comprehension.</p>
- lang: en
  startDate: '2021-06-26'
  endDate: '2021-06-26'
  online: true
  speaker: Yury Camacho
  title: CodeAid
  subject: KMM in action
  url: https://codeaid.space/
  description:
    __cdata: >

      <p>KMM is an amazing Kotlin feature. That allows you to make
      multiplatform apps while preserving the beauty of the UIs of each OS,
      without generating useless code. Well, the idea is to have a shared
      code base at the business level.</p>
- lang: en
  startDate: '2021-10-07'
  endDate: '2021-10-07'
  location: Denver, CO, USA
  speaker: Kenneth Kousen
  title: UberConf 2021
  subject: Functional Programming in Java, Groovy, and Kotlin
  url: https://uberconf.com/schedule
  description:
    __cdata: >

      <p>See how features of functional programming are implemented in three
      different JVM-based languages. Examples include how lambda
      expressions, method references, and streams are handled differently,
      as well as higher-order functions, closure composition, trampolining,
      currying, tail recursion, and more.</p>

      <p>Kotlin, Groovy, and Java are all object-oriented languages with
      functional features. It's interesting to see what capabilities they
      implemented in similar ways and which are unique to that language.</p>
- lang: en
  startDate: '2021-10-07'
  endDate: '2021-10-07'
  location: Denver, CO, USA
  speaker: Kenneth Kousen
  title: UberConf 2021
  subject: Kotlin Features That Surprise Java Developers
  url: https://uberconf.com/schedule
  description:
    __cdata: >

      <p>Kotlin is a JVM-based language, and many of its features are
      borrowed from related languages like Groovy and Scala. It is designed
      to work well with Java and to be easy for existing Java developers to
      learn. Nevertheless, Kotlin contains several features and practices
      that surprise Java developers. This talk will review several of those
      features, and help existing Java developers understand them and use
      them productively.</p>

      <p>Examples will include how to create static properties and methods
      without a static keyword, overriding properties as well as functions,
      defining objects rather than classes, the Unit and Nothing classes,
      why const is useful when you already haveval for final, and more.</p>
- lang: en
  startDate: '2021-10-07'
  endDate: '2021-10-07'
  location: Denver, CO, USA
  speaker: Kenneth Kousen
  title: UberConf 2021
  subject: Kotlin Workshop
  url: https://uberconf.com/schedule
  description:
    __cdata: >

      <p>Learn the basic syntax and semantics for the Kotlin programming
      language. Kotlin is an alternative JVM language that provides null
      safety, static typing, and powerful IDE support. This workshop will
      give you the chance to code in Kotlin, highlighting its similarities
      and differences from Java, how to use functional programming skills,
      work with collections, access restful web services, and more.</p>

      <p>This workshop will examine features of Kotlin at a greater depth
      than most tutorials. Coroutines – the most popular feature of the
      language – will also be covered, as well as higher order functions,
      reduction operations like reduce and fold, and lambdas with receivers.
      Those topics progress toward building DSLs and builders in Kotlin.
      Terms like “apply”, “let”, “use”, “also”, and “with” will be covered
      along with their typical use cases.</p>

      <p>Details of the type system, including the Any, Unit, and Nothing
      classes, will be included. Examples will be provided on how to define
      extension functions, infix operators, and inlining functions for
      efficiency.</p>
- lang: en
  startDate: '2021-10-07'
  endDate: '2021-10-07'
  location: Denver, CO, USA
  speaker: Kenneth Kousen
  title: UberConf 2021
  subject: 'Kotlin and Spring: A Winning Combination'
  url: https://uberconf.com/schedule
  description:
    __cdata: >

      <p>Most developers are aware that Kotlin is the language of choice for
      Android applications, it can also be used effectively on the server
      side. The Spring Framework in particular makes excellent use of Kotlin
      features. Spring supports Kotlin data classes and reified types,
      provides extension functions and small domain-specific languages for
      bean configuration and testing, and more.</p>

      <p>MThis talk will show how Kotlin fits into the Spring ecosystem and
      how Spring developers can benefit from its null safety, strong typing,
      and powerful support for concurrency.</p>
- lang: en
  startDate: '2021-10-08'
  endDate: '2021-10-08'
  location: Denver, CO, USA
  speaker: James Ward
  title: UberConf 2021
  subject: >-
    Building and Deploying Cloud Native Applications with gRPC Kotlin and
    Kubernetes
  url: https://uberconf.com/schedule
  description:
    __cdata: >

      <p>In this hands-on workshop you will learn how to take a Cloud Native
      Application from inception to production. Starting with a base sample
      application we will learn how to break the application into separate
      services that communicate via gRPC Kotlin. We will then learn how to
      containerize and deploy the application to Kubernetes. Along the way
      we will learn how to address some of the major challenges of deploying
      applications to Kubernetes, such as scaling and service discovery.</p>

      <p>Some of the topics to be covered include:</p>

      <p>Service communication using gRPC, a fast and efficient binary
      protocol</p>
- lang: de
  startDate: '2021-06-17'
  endDate: '2021-06-17'
  location: Stuttgart, Germany
  speaker: Jan Baganz
  title: Kotlin User Group Stuttgart
  subject: Erfahrungen mit Spring Boot und Kotlin Coroutines
  url: https://www.meetup.com/Kotlin-User-Group-Stuttgart/events/278526815
  description:
    __cdata: >

      <p>In diesem Talk schauen wir uns am Beispiel eines großen
      Logistik-Systems an, wie ein komplettes Backend mit Kotlin und
      Spring-Boot aufgebaut ist.

      Wir sehen, wie Kotlin-Coroutines in einem großen Event-basierten
      System die Performance erhöhen können, welche Magie hinter den
      Koroutinen arbeitet und welche Fallstricke es bei ihrem Einsatz
      gibt.</p>
- lang: en
  startDate: '2021-06-22'
  endDate: '2021-06-22'
  location: Denver, CO, USA
  speaker: Monika Kumar Jethani
  title: 360|AnDev
  subject: Unit testing made easy with MockK
  url: https://360andev.com/session/unit-testing-made-easy-with-mockk/
  description:
    __cdata: >

      <p>Mockito has been used in testing kotlin/android apps since long,
      however there is setup required and a lot of boilerplate code required
      to test certain kotlin components as well as a need to use other
      libraries like PowerMock for the features that Mockito doesn’t
      support. Mockk, a mocking framework with first-class support for
      kotlin features, comes to the rescue and helps developers write unit
      tests easily as well as improve code coverage without having to do
      extra setup/ write boilerplate code or use other mocking
      frameworks.</p>

      <p>In this session, we will look at codebase of an android app and
      learn the following,

      1- how mockk can help us test the various application
      components(objects, classes, enums, constructors, chaining calls,
      hierarchial mocking, verification order, extension functions,
      coroutines, deferred and suspending functions, private and static
      functions, capturing and replaying arguments, relaxed mocking,
      top-level functions)

      2- how mockk is better than mockito in testing 1

      3- which is better for code coverage – mockk vs mockito</p>
- lang: en
  startDate: '2021-07-23'
  endDate: '2021-07-23'
  location: Denver, CO, USA
  speaker: Lauren Yew
  title: 360|AnDev
  subject: >-
    Threading Made Easy! A Busy Developer’s Guide to Kotlin Coroutines and
    Flows
  url: >-
    https://360andev.com/session/threading-made-easy-a-busy-developers-guide-to-kotlin-coroutines-flows/
  description:
    __cdata: >

      <p>Kotlin Coroutines is a powerful threading library for Kotlin,
      released by JetBrains in 2018. At The New York Times, we recently
      migrated our core libraries and parts of our News app from RxJava to
      Kotlin Coroutines. In this talk we’ll share lessons learned and best
      practices to understand, migrate to, and use Kotlin Coroutines &
      Flows.</p>

      <p>In this presentation, you will learn:</p>

      <p>What Coroutines are and how they function

      How to use Kotlin Coroutines & Flows (with real world examples and
      demos)

      Where and why you should use Coroutines & Flows in your app

      How to avoid the pitfalls of Coroutines

      Kotlin Coroutines vs. RxJava

      Lessons learned from migrating to Kotlin Coroutines from RxJava in
      large legacy projects & libraries

      By the end of this talk, you will be able to apply Kotlin Coroutines
      to your own app, run the provided sample code yourself, and convince
      your team to give Kotlin Coroutines a try!</p>
- lang: en
  startDate: '2021-05-13'
  endDate: '2021-05-13'
  location: Minneapolis, MN
  speaker: Jossi Wolf
  title: Twin Cities Kotlin User Group
  subject: Keeping a Healthy StateFlow of Mind
  url: >-
    https://www.meetup.com/Twin-Cities-Kotlin-User-Group/events/277921042/?_xtd=gqFypzk1NTMxODihcKdhbmRyb2lk&amp;from=ref
  description:
    __cdata: >

      <p>StateFlows, SharedFlows, oh my! With a lot of new Flow APIs around,
      we have many mistakes to make and lots of things to learn. In this
      talk, we will look at use cases for StateFlow and SharedFlow, common
      and some not-so-common gotchas and how to test the whole thing!</p>
- lang: en
  startDate: '2021-06-17'
  endDate: '2021-06-17'
  location: Minneapolis, MN
  speaker: Colin Lee
  title: Twin Cities Kotlin User Group
  subject: What Went Down at Kotlin Global Event and Google I/O
  url: https://www.meetup.com/Twin-Cities-Kotlin-User-Group/events/278286197/
- lang: en
  startDate: '2021-06-24'
  endDate: '2021-06-24'
  location: Brighton, United Kingdom
  speaker: Laksitha Ranasingha
  title: Brighton Kotlin
  subject: A fresh look at Kotlin Coroutines
  url: https://www.meetup.com/Brighton-Kotlin/events/278385095
  description:
    __cdata: >

      <p>Ok, Kotlin is cool and fun. It's even better with built in
      coroutine support. As Kotlin is getting popular in backend
      development, I would like to share my recent experience of using
      coroutines.</p>

      <p>I will start with briefly looking at different concurrency
      models/patterns such as traditional thread based, asynchronous
      callback-based, futures, actor-based and coroutine based concurrency.
      Then I'll dive a little deeper into Kotlin coroutines, how they work
      and their pros and cons.</p>

      <p>Finally, I would like to show how I used coroutines in a backend
      service that I recently worked on. The aim is to show the application
      of coroutines in a real-world use case.</p>
- lang: en
  startDate: '2021-06-02'
  endDate: '2021-06-02'
  location: Amsterdam, The Netherlands
  speaker: Wouter Nederhof
  title: J-Spring 2021
  subject: Why you should use Kotlin – and how a pitch changed everything!
  url: https://jspring.nl/sessions/the-miles-stones-towards-a-kotlin-movement/
  description:
    __cdata: >

      <p>Within a few weeks after pitching Kotlin, our team migrated a
      12,000 line codebase from Java to Kotlin alongside planned Sprint
      work. This sparked interest among management and colleague developers,
      which eventually led to the creation of the Kotlin Movement at the
      Rabobank. And what an incredible journey it has been!</p>

      <p>Within just a few months, we set up a Kotlin Community, organized
      study groups, developed an adoption & migration guide, presented at
      our in-house IT conference, and were able to advise different teams
      about migrating to Kotlin.</p>

      <p>In this talk, I’ll explain why Kotlin has been my favorite language
      for over four years and how it led to a movement within the Rabobank.
      I’ll discuss what the benefits of Kotlin over Java are and why the
      trade-offs for migrating often make sense. I’ll demonstrate how easy
      it is to convert a database-backed Java-based Spring Boot application
      to Kotlin using the built-in converter and just a tiny bit of coding.
      And finally, I’ll share how we convinced managers and developers to
      get on board – and how YOU can do that, too!</p>
- lang: en
  startDate: '2021-05-21'
  endDate: '2021-05-21'
  location: Moscow, Russia
  speaker: Alexander Nozik
  title: Kotlin Moscow
  subject: Making your own Kotlin Jupyter plugin
  url: https://www.meetup.com/KotlinMoscow/events/278196467
  content:
    video: https://www.youtube.com/channel/UCTEjjKNAfVtPvv3h-FAk-Sg
  description:
    __cdata: >

      <p>This workshop is dedicated to building your own kotlin jupyter
      kernel plugin with interactive visualization using the brand new
      notebook API. We will discuss how does the notebook works, how to
      build the back-end part using notebook API, how to build the front-end
      using Kotlin-JS, and how to establish communication via WebSockets and
      Ktor.</p>
- lang: en
  startDate: '2021-06-02'
  endDate: '2021-06-02'
  location: London, UK
  speaker: Raúl Hernández López
  title: Kotlin London
  subject: >-
    Getting ready for Declarative UIs with Unidirectional Data Flow using
    Kotlin Coroutines
  url: https://www.meetup.com/kotlin-london/events/278197968
  description:
    __cdata: >

      <p>Unidirectional Data Flow (UDF) is a powerful technique that
      enhances our Reactive apps to work deterministically. Synchronising
      our views with fresh data was never an easy task to accomplish. For
      this same reason, there are mechanisms that support us to make that
      possible. Surely callbacks were a thing in the past, however, they
      were an antipattern themselves due to the lack of readability. Now we
      don’t need to deal with them anymore thanks to Kotlin Coroutines.
      Getting ready for Declarative UIs with Kotlin Coroutines and friends
      is indeed feasible, now we could use suspend functions, Flow and in
      the end, StateFlow would make our Reactive apps ready for Declarative
      UIs. Let’s define a single entry point, receive data, transform it
      into a state, and render each state. Let’s get our apps ready for a
      Declarative UI world on Android.</p>

      <p>You’ll learn how to use Kotlin Coroutines and friends from the
      Kotlin Coroutines library to take advantage of really efficient and
      easy to read code. How to handle its lifecycle without being
      compromised to a specific external Android framework, which would
      enable your code to be prepared for more purposes than Android-only
      apps.</p>
- lang: en
  startDate: '2021-06-02'
  endDate: '2021-06-02'
  location: London, UK
  speaker: Uberto Barbini
  title: Kotlin London
  subject: Kondor a Functional Json Library in Kotlin
  url: https://www.meetup.com/kotlin-london/events/278197968
  description:
    __cdata: >

      <p>A new Kotlin functional library to serialize/deserialize Json fast
      and safely without using reflection, annotations, or code generation.

      With Kondor you need to define how the Json would look like for each
      of the types you want to persist, using a high-level DSL.</p>

      <p>In the talk, I'll present the reasons why I wrote yet another Json
      parser library. Then I'll show how to use it and how it solves some
      problems than other libs. I will also cover the advantages offered by
      the functional programming approach for writing a
      parser/serializer.</p>
- lang: en
  startDate: '2021-05-26'
  endDate: '2021-05-26'
  location: Barcelona, Spain
  speaker: Uriel Salischiker
  title: Barcelona JUG
  subject: Functional error handling with Kotlin
  url: https://www.meetup.com/BarcelonaJUG/events/277859861
  content:
    video: https://www.youtube.com/watch?v=w0fhQCzy2g0
  description:
    __cdata: >

      <p>Abolishing try-catch blocks and making your code more readable
      using functional programming</p>
- lang: en
  startDate: '2021-05-26'
  endDate: '2021-05-26'
  location: Barcelona, Spain
  speaker: Cristina Verdi
  title: Barcelona JUG
  subject: 'Programming without assignments: an intro to Kotlin scope functions'
  url: https://www.meetup.com/BarcelonaJUG/events/277859861
  description:
    __cdata: >

      <p>Can a programming style help you write code that is less prone to
      bugs, easier to reason about and easier to write and maintain? Simple
      habits together with Kotlin features like scope functions & data
      classes, can have an impact on your daily development
      productivity!</p>
- lang: en
  startDate: '2021-05-26'
  endDate: '2021-05-26'
  location: Barcelona, Spain
  speaker: Piotr Krzemiński
  title: Barcelona JUG
  subject: Kotlin/JS - pleasant Web development for backend developers
  url: https://www.meetup.com/BarcelonaJUG/events/277859861
  description:
    __cdata: >

      <p>I will present how to reuse your Kotlin knowledge to enjoy creating
      Web apps and share code between backend & frontend as
      platform-agnostic Kotlin code. I'll also show some shortcomings and
      planned features of Kotlin/JS.</p>
- lang: en
  startDate: '2021-05-26'
  endDate: '2021-05-26'
  location: Barcelona, Spain
  speaker: Jordi Gerona
  title: Barcelona JUG
  subject: Kogiven - Use Kotest like JGiven!
  url: https://www.meetup.com/BarcelonaJUG/events/277859861
  description:
    __cdata: >

      <p>Kotest offers many different styles, but all of them have their
      quirks if you want to write acceptance tests more BDD style. I was a
      happy user of JGiven before & wanted to have a similar experience… So
      here comes Kogiven! It’s an small, opinionated library that follows
      the same concepts of JGiven but using Kotest.</p>
- lang: en
  startDate: '2021-05-26'
  endDate: '2021-05-26'
  location: Barcelona, Spain
  speaker: Oscar Ablinger
  title: Barcelona JUG
  subject: Functional Wrapping – Monads in Java and Kotlin
  url: https://www.meetup.com/BarcelonaJUG/events/277859861
  description:
    __cdata: >

      <p>Almost every programmer has used monads. Yet, outside of functional
      languages, the concept is pretty unknown for its pervasiveness. I try
      to give the most compact description of what they are and where you
      can find them in Java and Kotlin. And I'll do so in the most familiar
      way to programmers: with code.</p>
- lang: en
  startDate: '2021-05-26'
  endDate: '2021-05-26'
  location: Barcelona, Spain
  speaker: Valeria Rogatchevskikh
  title: Barcelona JUG
  subject: Jetpack Compose, a few examples
  url: https://www.meetup.com/BarcelonaJUG/events/277859861
  description:
    __cdata: >

      <p>Jetpack Compose is still in beta but already promising to "simplify
      & accelerate UI development on Android". We'll look at a few samples
      of what can be done & then you can decide if you want to spend more
      time learning it.</p>
- lang: en
  startDate: '2021-05-26'
  endDate: '2021-05-26'
  location: Barcelona, Spain
  speaker: Oriol Barcelona
  title: Barcelona JUG
  subject: Building command-line tools with CliKt
  url: https://www.meetup.com/BarcelonaJUG/events/277859861
  description:
    __cdata: >

      <p>CliKt is a library that can help us to speed up the creation of
      command-line tools using Kotlin. In this short talk, we will explore
      the basic capabilities of the library and how to take advantage of
      it.</p>
- lang: en
  startDate: '2021-05-20'
  endDate: '2021-05-20'
  location: Gdansk,Poland
  speaker: Michal Szczepanik
  title: EPAM TechTalks Gdansk
  subject: Kotlin vs. Java – who wears the crown?
  url: https://www.meetup.com/EPAM-Tech-Talks-Gdansk/events/278020110
  description:
    __cdata: >

      <p>We'd like to invite you all to another Java-inspired event we're
      expecting in May – Kotlin vs. Java – who wears the crown?</p>
- lang: ru
  startDate: '2021-05-26'
  endDate: '2021-05-26'
  location: Moscow, Russia
  speaker: Ilya Murday
  title: Kotlin Moscow
  subject: 'Kotlin Jupyter API: интеграция Kotlin-библиотек с Jupyter-ноутбуками'
  url: https://www.meetup.com/KotlinMoscow/events/278027639
  description:
    __cdata: >

      <p>Занимаясь прототипированием, data scientist хочет, чтобы ничто не
      отвлекало его от моделей и данных. Он хочет, чтобы данные без лишних
      усилий отображались в виде диаграмм и таблиц, все необходимые
      зависимости подключались по возможности просто, а тулинг помогал лучше
      ориентироваться в исследуемых данных.

      В этом докладе я расскажу, как Kotlin Jupyter kernel позволяет авторам
      библиотек делать их удобными для использования в ноутбуках. Рассмотрим
      отображение объектов, pre-evaluation и post-evaluation коллбэки, а
      также доступ к результатам выполнения ячеек через reflection напрямую
      из библиотек. Поговорим о том, что такое Kotlin REPL Compiler и причём
      тут implicit receivers, о разрешении зависимостей и класслудерах.
      Посмотрим, как библиотека Dataframe эксплуатирует Jupyter API для
      обеспечения типобезопасного доступа к данным, а KotlinDL - для
      отображения структуры нейросетей.</p>
- lang: ru
  startDate: '2021-05-26'
  endDate: '2021-05-26'
  location: Moscow, Russia
  speaker: Nikita Fedyunin
  title: Kotlin Moscow
  subject: Non-blocking и его друзья
  url: https://www.meetup.com/KotlinMoscow/events/278027639
  description:
    __cdata: >

      <p>В основном расскажу про то, как работает многозадачность без
      блокирования jvm тредов в веб-приложениях на примере spring webflux (и
      почему вообще кто-то хочет не блокировать jvm треды, хотя раньше
      всегда делали thread-per-request и спокойно жили). Сравню корутины и
      project reactor с точки зрения удобства API и интеграции со спрингом и
      другими kotlin/java библиотеками.</p>
- lang: en
  startDate: '2021-06-08'
  endDate: '2021-06-08'
  location: Tel Aviv-Yafo, Israel
  speaker: Haim Michael
  title: life michael academy
  subject: Kotlin Lambda Expressions [Free Meetup]
  url: https://www.meetup.com/lifemichael/events/275951172
  description:
    __cdata: >

      <p>During this coming meetup, we will learn what a lambda expression
      is, and gain an in-depth understanding of how the lambda expressions
      are implemented in Kotlin.</p>
- lang: es
  startDate: '2021-06-09'
  endDate: '2021-06-09'
  location: Madrid, Spain
  speaker: Gabi Moreno
  title: KotlinMAD
  subject: Tips de Productividad para Desarrolladores Kotlin
  url: https://www.meetup.com/KotlinMAD/events/278075754
  description:
    __cdata: >

      <p>El objetivo de esta charla es dar tips sobre acciones concretas
      para ser más productivos en el día a día como desarrolladores
      Kotlin.</p>
- lang: de
  startDate: '2021-05-19'
  endDate: '2021-05-19'
  location: Frankfurt, Germany
  speaker: Frank Scheffler
  title: Kotlin Meetup Rhein-Main
  subject: 'Sprache als Werkzeug: DSLs mit Kotlin'
  url: https://www.meetup.com/Kotlin-Rhein-Main/events/277919623
  description:
    __cdata: >

      <p>Eigene Domain-specific Languages mit Kotlin zu erstellen, gehört
      zwar nicht zu den Standardaufgaben von Entwicklern. Die zunehmende
      Zahl an DSLs etwa für Gradle, Spring Beans oder Spring Cloud Contract
      beweist jedoch, dass sich die Sprache hervorragend dafür eignet.</p>
- lang: en
  startDate: '2021-05-18'
  endDate: '2021-05-19'
  location: Madrid, Spain
  speaker: Alexander Cabezas
  title: Codemotion 2021
  subject: One language to rule them all
  url: >-
    https://events.codemotion.com/conferences/online/2021/online-tech-conference-spring/agenda
  description:
    __cdata: >

      <p>We will go together in an exciting journey through the lands of
      mobile cross platform development to learn how to use the ancient
      power of kotlin multiplatform mobile in a modularized architecture and
      take advantage of such type of heavenly architectures in native mobile
      development, so we can develop once and share that code/wisdom between
      Android and iOS, saving time, gold, sweat and even tears. With that
      single code base, we will endure a fight with the oldest enemies of
      native mobile developers, lack of testing, duplicated code, etc. </p>
- lang: en
  startDate: '2021-05-18'
  endDate: '2021-05-18'
  location: Táizhōng, Taiwan
  speaker: Chiu-Wen-Yeh
  title: Mobile Software Research Group
  subject: Kotlin-MVVM-ROOM
  url: https://www.cmrdb.cs.pu.edu.tw/researchTeam/4
  description:
    __cdata: >

      <p>teach what is  MVVM MVC MVP and what different 、Why use  ROOM , Why
      not use SQLiteOpenHelper project sample code =>
      https://github.com/wayne900204/CRUD-MVVM-ROOM</p>
- lang: sk
  startDate: '2021-05-05'
  endDate: '2021-05-05'
  location: Zhilina, Slovakia
  speaker: Peťo Šuly
  title: Kotlin Slovakia
  subject: Jetpack Compose Intro
  url: https://www.meetup.com/Kotlin-Slovakia/events/277870878
  description:
    __cdata: |2-

         <p>- Čo je to Jetpack Compose
         - Ako vyzerajú základné stavebné prvky
         - Čo je to modifier a ako sa používa
         - Ako vyzerajú zložitejšie stavebné prvky
         - Čo to je Preview Composable funkcie ako vyzerá Preview
         -pros/cons Jetpack Compose</p>

- lang: sk
  startDate: '2021-05-05'
  endDate: '2021-05-05'
  location: Zhilina, Slovakia
  speaker: Jozef Kňažko
  title: Kotlin Slovakia
  subject: Čo skrýva Compose "pod kapotou"?
  url: https://www.meetup.com/Kotlin-Slovakia/events/277870878
  description:
    __cdata: |2-

         <p> Aký je rozdiel medzi Compose runtime a Compose UI
         - Čo to vôbec je ten compiler plugin
         - Akú štruktúru približne generuje Compose na pozadí
         - Prečo sa @Composable funkcie nesprávajú ako bežné Kotlin funkcie a načo potrebujú SideEffect
         - Čo reprezentuje typ State/MutableState a prečo je viac než len alternatíva k Observable/StateFlow/LiveData</p>

- lang: sk
  startDate: '2021-05-17'
  endDate: '2021-05-17'
  location: Köln, Germany
  speaker: Phyllis Augustin
  title: ObjektForum Köln
  subject: Kotlin Native and Kotlin Multiplatform in Action
  url: https://www.meetup.com/ObjektForum-Koln/events/277705658
  description:
    __cdata: >

      <p>Seit den Anfängen als frisch gedachte Java-Alternative auf der JVM
      mausert sich Kotlin immer mehr zum Multitool in der Entwicklung. Mit
      Kotlin Native und Kotlin JS stehen die passenden Werkzeuge parat, um
      sprachübergreifend nicht nur im klassischen Backend, sondern auch für
      die Native Entwicklung mobiler Anwendungen, sowie für clientseitige
      Webanwendungen, einheitlich Kotlin einzusetzen. Und dank Kotlin
      Multiplatform lassen sich diese unterschiedlichen Targets nicht nur in
      einem Projekt gemeinsam verwalten, sondern mit einem Common Modul
      sogar wiederverwenden.</p>

      <p>Kotlin-Vorwissen ist nicht nötig, wird aber den Einstieg sicherlich
      erleichtern. Ich freue mich sehr darauf, diese spannende Seite der
      Sprache zu beleuchten und dabei Unentschlossene von Kotlin zu
      begeistern."

      Weitere Infos über den Referent, so wie das Anmeldeformular findet ihr
      unter: https://www.andrena.de/event/objektforum-onlineedition-mai-2021

      Um Anmeldung wird gebeten.</p>
- lang: sk
  startDate: '2021-04-29'
  endDate: '2021-04-29'
  location: Berlin, Germany
  speaker: Raul Hernandez Lopez
  title: Virtual Kotlin User Group
  subject: >-
    Getting ready for Declarative UIs with Unidirectional Data Flow using
    Coroutines
  url: https://www.meetup.com/Virtual-Kotlin-User-Group/events/277375504
  description:
    __cdata: >

      <p>Unidirectional Data Flow (UDF) is a powerful technique that
      enhances our Reactive apps to work deterministically. Synchronising
      our views with fresh data was never an easy task to accomplish. For
      this same reason, there are mechanisms that support us to make that
      possible. Surely callbacks were a thing in the past, however, they
      were an antipattern themselves due to the lack of readability. Now we
      don’t need to deal with them any more thanks to Kotlin Coroutines.
      Getting ready for Declarative UIs with Kotlin Coroutines and friends
      is indeed feasible, now we could use suspend functions, Flow and in
      the end, StateFlow would make our Reactive apps ready for Declarative
      UIs. Let’s define a single entry point, receive data, transform it
      into a state, and render each state. Let’s get our apps ready for a
      Declarative UI world on Android.</p>

      <p>You’ll learn how to use Kotlin Coroutines and friends from the
      Kotlin Coroutines library to take advantage of really efficient and
      easy to read code. How to handle its lifecycle without being
      compromised to a specific external Android framework, which would
      enable your code to be prepared for more purposes than Android-only
      apps.</p>
- lang: en
  startDate: '2021-04-26'
  endDate: '2021-04-26'
  location: Tel Aviv-Yafo, Israel
  speaker: Anton Arhipov
  title: Java.IL - the Israeli Java Community
  subject: >-
    [ONLINE/Special Guest/English] Server-side development with Kotlin and
    Ktor
  url: https://www.meetup.com/JavaIL/events/277528861
  description:
    __cdata: >

      <p>Ktor is an asynchronous web framework built using Kotlin and
      coroutines. It enables developers to create both server and client
      applications targeting a variety of platforms including JVM,
      JavaScript, macOS, Windows, and Linux. In this session, we’re going to
      focus on Ktor for backend development. We’ll learn how simple it is to
      create server-side applications with Ktor, what features it provides
      out of the box, and its extensibility model.</p>
- lang: es
  startDate: '2021-04-29'
  endDate: '2021-04-29'
  location: Madrid, Spain
  speaker: Antonio Leiva
  title: KotlinMAD
  subject: Kotlin tiene mucho Flow
  url: https://www.meetup.com/KotlinMAD/events/277550427
  description:
    __cdata: >

      <p>Para retomar los eventos en la comunidad comenzamos con mucha
      fuerza. Como primer ponente tenemos nada más y nada menos que a
      Antonio Leiva!!</p>

      <p>Si esto de la Programación Reactiva se te va de las manos pero
      Kotlin te mola mucho, prepárate porque las corrutinas tienen la
      solución.</p>

      <p>En esta charla veremos qué son los Flows, así como un repaso a los
      tipos de Flows que podemos encontrarnos, como StateFlow, SharedFlow y
      CallbackFlow.</p>
- lang: en
  startDate: '2021-06-08'
  endDate: '2021-06-08'
  location: Tel Aviv-Yafo, Israel
  speaker: Haim Michael
  title: KotlinMAD
  subject: Kotlin Lambda Expressions [Free Meetup]
  url: https://www.meetup.com/lifemichael/events/275951172
  description:
    __cdata: >

      <p>During this coming meetup, we will learn what a lambda expression
      is, and gain an in-depth understanding of how the lambda expressions
      are implemented in Kotlin.</p>
- lang: pl
  startDate: '2021-04-15'
  endDate: '2021-04-15'
  location: Kielce, Poland
  speaker: Jarek Ratajski
  title: Kielce Java User Group
  subject: Czysty Kotlin
  url: https://www.meetup.com/Kielce-Java-User-Group/events/277419665
  content:
    video: https://www.youtube.com/watch?v=iAp2mLxS5-s&amp;t=543s
  description:
    __cdata: >

      <p>Można pisać haskella w każdym języku. W prezentacji pokażę jak to
      robić w kotlinie.

      Zobaczymy jak żyć bez pętli, zmiennych i innych dziwnych rzeczy.
      Zobaczymy co robią monady na produkcji i jak można zrobić użyteczny
      framework webowy bez magii. A na deser naprawdę "mordercza" reguła do
      lintera...</p>
- lang: de
  startDate: '2021-04-28'
  endDate: '2021-04-28'
  location: Frankfurt, Germany
  speaker: Johannes Barop
  title: Kotlin Meetup Rhein-Main
  subject: GraphQL Server mit Kotlin
  url: https://www.meetup.com/Kotlin-Rhein-Main/events/277444365
  description:
    __cdata: >

      <p>Egal ob Kotlin neu für dich ist, oder du es bereits produktiv
      nutzt: wir wollen die Kotlin-Enthusiasten im Rhein-Main Gebiet
      zusammenbringen, und unsere Erfahrungen austauschen.</p>
- lang: it
  startDate: '2021-04-22'
  endDate: '2021-04-22'
  location: Torino, Italy
  speaker: Alessandro Minoccheri
  title: Java/JVM User Group Torino
  subject: Kotlin e l'Architettura esagonale
  url: https://www.meetup.com/JUGTorino/events/277505456
  content:
    video: https://www.youtube.com/watch?v=C_0R6_KXG40
  description:
    __cdata: >

      <p>Kotlin è un linguaggio di programmazione sorprendente. Ma è
      importante proteggere la propria logica dell'applicazione, creare i
      propri modelli di dominio disaccoppiati dalle implementazioni reali.
      In questo talk spiegheró la tecnica dell' "Architettura esagonale" per
      capire come organizzare applicazioni per essere testate e per far sì
      che siano facili da mantenere per future evoluzioni ed
      aggiornamenti.</p>
- lang: en
  startDate: '2021-04-29'
  endDate: '2021-04-29'
  location: Berlin, Germany
  speaker: Raul Hernandez Lopez
  title: Kotlin User Group Berlin
  subject: >-
    [Virtual] Getting ready for Declarative UIs with UDF using Kotlin
    Coroutines
  url: https://www.meetup.com/kotlin-berlin/events/264305841
  description:
    __cdata: >

      <p>Unidirectional Data Flow (UDF) is a powerful technique that
      enhances our Reactive apps to work deterministically. Synchronising
      our views with fresh data was never an easy task to accomplish. For
      this same reason, there are mechanisms that support us to make that
      possible. Surely callbacks were a thing in the past, however, they
      were an antipattern themselves due to the lack of readability. Now we
      don’t need to deal with them any more thanks to Kotlin Coroutines.
      Getting ready for Declarative UIs with Kotlin Coroutines and friends
      is indeed feasible, now we could use suspend functions, Flow and in
      the end, StateFlow would make our Reactive apps ready for Declarative
      UIs. Let’s define a single entry point, receive data, transform it
      into a state, and render each state. Let’s get our apps ready for a
      Declarative UI world on Android.</p>

      <p>You’ll learn how to use Kotlin Coroutines and friends from the
      Kotlin Coroutines library to take advantage of really efficient and
      easy to read code. How to handle its lifecycle without being
      compromised to a specific external Android framework, which would
      enable your code to be prepared for more purposes than Android-only
      apps.</p>
- lang: en
  startDate: '2021-04-27'
  endDate: '2021-04-27'
  location: Poznań, Poland
  speaker: Márton Braun
  title: Android Worldwide 2021
  subject: Mastering API Visibility in Kotlin
  url: https://www.airmeet.com/e/3a42a900-9868-11eb-bfbb-3361cd1b2fd8
  description:
    __cdata: >

      <p>When designing a library, minimizing your API surface - the types,
      methods, properties, and functions you expose to the outside world -
      is a great idea. This doesn’t apply to just libraries: it’s a
      consideration you should make for every module in a multi-module
      project. In this talk, we’ll look at all the ways that Kotlin lets you
      get your visibility just right.</p>
- lang: en
  startDate: '2021-05-27'
  endDate: '2021-05-27'
  location: Oslo, Norway
  speaker: Josh Long
  title: Oslo Kotlin Meetup
  subject: Bootiful Kotlin
  url: https://www.meetup.com/meetup-group-nWeRbyMu/events/277538707
  description:
    __cdata: >

      <p>Spring Boot, the convention-over-configuration centric framework
      from the Spring team at Pivotal, marries Spring's flexibility with
      conventional, common sense defaults to make application development on
      the JVM not just fly, but pleasant! Spring Boot aims to make address
      the common functional and non-functional requirements that gate
      quickly moving to production. The framework is as clean as it gets,
      wouldn't it be nice if the language matched its elegance?</p>

      <p>Kotlin, the productivity-focused language from our friends at
      JetBrains, takes up the slack to make the experience leaner, cleaner
      and even more pleasant!</p>

      <p>The Spring and Kotlin teams have worked hard to make sure that
      Kotlin and Spring Boot are a first-class experience for all developers
      trying to get to production, faster and safer. Come for the Spring and
      stay for the Bootiful Kotlin.</p>
- lang: de
  startDate: '2021-05-17'
  endDate: '2021-05-17'
  location: Frankfurt, Germany
  speaker: Tobse Fritz
  title: ObjektForum Frankfurt als OnlineEditionp
  subject: Kotlin Native and Kotlin Multiplatform in Action
  url: https://www.andrena.de/event/objektforum-onlineedition-mai-2021
  description:
    __cdata: >

      <p>Seit den Anfängen als frisch gedachte Java-Alternative auf der JVM
      mausert sich Kotlin immer mehr zum Multitool in der Entwicklung. Mit
      Kotlin Native und Kotlin JS stehen die passenden Werkzeuge parat, um
      sprachübergreifend nicht nur im klassischen Backend, sondern auch für
      die Native Entwicklung mobiler Anwendungen, sowie für clientseitige
      Webanwendungen, einheitlich Kotlin einzusetzen. Und dank Kotlin
      Multiplatform lassen sich diese unterschiedlichen Targets nicht nur in
      einem Projekt gemeinsam verwalten, sondern mit einem Common Modul
      sogar wiederverwenden.</p>

      <p>Im Talk werde ich die Vorteile und Funktionsweise von
      Multiplatform-Projekten anhand von Beispielprojekten aufzeigen. In
      welchen Projekten wird sich der Einsatz sehr lohnen, wann lässt man
      besser noch die Finger davon und warum bietet ein
      Multiplatform-Projekt auch schon bei einem Build Target große
      Vorteile? Dabei werde ich sowohl auf die Limitierungen eingehen als
      auch einen Vergleich mit GraalVM ziehen. Die Einsatzmöglichkeiten sind
      vielfältig und so schauen wir unter anderem Native Entwicklung unter
      Windows an, den Aufbau von Webapplikationen mit Ktor,
      Spieleprogrammierung mit KorGE und auch die Desktop Entwicklung mit
      dem brandneuen Jetpack Compose for Desktop.</p>

      <p>Kotlin-Vorwissen ist nicht nötig, wird aber den Einstieg sicherlich
      erleichtern. Ich freue mich sehr darauf, diese spannende Seite der
      Sprache zu beleuchten und dabei Unentschlossene von Kotlin zu
      begeistern.</p>
- lang: it
  startDate: '2021-05-18'
  endDate: '2021-05-18'
  location: Chiasso, Switzerland
  speaker: Alessandro Minoccheri
  title: Ticino Software Craft
  subject: Kotlin e l'architettura esagonale
  url: https://www.meetup.com/Ticino-Software-Craft/events/277415578
  description:
    __cdata: >

      <p>Kotlin è un linguaggio di programmazione sorprendente. Ma è
      importante implementare la propria logica dell'applicazione, creare i
      propri modelli di dominio disaccoppiati dalle implementazioni
      reali.</p>

      <p>In questo talk spiegheró la tecnica dell' "Architettura esagonale"
      per aiutare altri dev ad organizzare applicazioni per essere testate e
      per far sì che siano facili da mantenere per future evoluzioni.</p>
- lang: en
  startDate: '2021-04-08'
  endDate: '2021-04-08'
  location: Chicago, USA
  speaker: Eli Burns
  title: Chicago Kotlin Users Group
  subject: Implementing and using backend services with gRPC and Kotlin
  url: https://www.meetup.com/Chicago-Kotlin/events/276564667/
  description:
    __cdata: >

      <p>Google's gRPC is a valuable tool in defining back-end services that
      offer bi-directional streaming through HTTP/2 (with the latter
      conveniently abstracted away). We’ll touch on the basics of gRPC, why
      one may prefer to use it with respect to its alternatives(e.g. REST
      and/or OpenAPI), and then dive into its use in combination with
      Kotlin. The gRPC team now provides full support for generating sever
      and client code using suspended methods and Kotlin Flows, giving
      coroutines first class treatment and allowing engineers to provide
      powerful asynchronous expressively implemented services.</p>
- lang: en
  startDate: '2021-04-29'
  endDate: '2021-04-29'
  location: Chicago, USA
  speaker: Pratik Patel
  title: Chicago Kotlin Users Group
  subject: Data Science on the JVM with Kotlin and Zeppelin
  url: https://www.meetup.com/Chicago-Kotlin/events/277206260/
  description:
    __cdata: >

      <p>In this session, Pratik will introduce you to Data Science using
      the popular Kotlin language that runs on the JVM. We'll do this using
      an interactive platform called Apache Zeppelin. Similar to Jupyter
      Notebooks, Zeppelin allows you to write code, formatted text, and use
      a myriad of plugins to process, analyze, and display data. With its
      integration with Spark, you can also prototype and develop solutions
      for Big Data in a fun and interactive way!</p>
- lang: en
  startDate: '2021-04-14'
  endDate: '2021-04-14'
  location: London, UK
  speaker: Arnaud Giuliani
  title: London Meetup
  subject: Riding the state flow
  url: https://www.meetup.com/kotlin-london/events/277070779
  content:
    video: https://www.youtube.com/watch?v=B1t-nAhCAhs
  description:
    __cdata: >

      <p>View, State, Action ... Unidirectional Data Flow is not a concept
      unique to React. Used for many years in Web development, it tends to
      propagate to mobile platforms. Why? Because it helps develop our UI
      and consider the changes as states and events.</p>

      <p>This topic is not new on Android. But Kotlin and coroutines can now
      greatly improve our experience.</p>

      <p>Let's see how we can structure our Android MVVM development with
      such an approach. Let's take some concrete samples and see how we can
      easily write it with just a Kotlin function, and even embrace
      functional programming.</p>
- lang: en
  startDate: '2021-04-14'
  endDate: '2021-04-14'
  location: London, UK
  speaker: Roberto Orgiu
  title: London Meetup
  subject: An Android Dev start to Kotlin MPP
  url: https://www.meetup.com/kotlin-london/events/277070779
  content:
    video: https://www.youtube.com/watch?v=B1t-nAhCAhs
  description:
    __cdata: >

      <p>Kotlin Multiplatform becomes more and more usable by the day. We
      might not need it every day, but there might also be the moment when
      it makes sense for everyone to just share that little bit of logic. In
      this talk, we will be talking about how we can convert a module to be
      Kotlin Multiplatform-ready in an existing codebase and how we can
      interact with it on an Android app.</p>
- lang: it
  startDate: '2021-04-14'
  endDate: '2021-04-14'
  location: Turin, Italy
  speaker: Massimiliano Bertinetti
  title: Kotlin Torino User Group
  subject: Kotlin per il Web - una rapida presentazione delle opzioni
  content:
    video: https://www.youtube.com/watch?v=C1vraXxnecM
  url: https://www.meetup.com/kotlin-torino-user-group/events/277153685
- lang: pt
  startDate: '2021-03-27'
  endDate: '2021-03-27'
  location: Angola, Luanda
  speaker: Manuel Ernosto
  title: IWD - Internatinal Women's Day Luanda
  subject: Kotlin para quem está a começar
  url: >-
    https://gdg.community.dev/events/details/google-gdg-luanda-presents-iwd-internatinal-womens-day-luanda-couragetocreate-iwd21/
  description:
    __cdata: >

      <p>In this talk we will go throw the overview of the Kotlin language
      and why choose Kotlin as the first language to learn how to code.</p>
- lang: pl
  startDate: '2021-03-25'
  endDate: '2021-03-25'
  location: Kielce, Poland
  speaker: Jarek Ratajski
  title: Kielce Java User Group
  subject: Czysty Kotlin
  url: https://www.meetup.com/Kielce-Java-User-Group/events/276948167
  description:
    __cdata: >

      <p>Można pisać haskella w każdym języku. W prezentacji pokażę jak to
      robić w kotlinie.

      Zobaczymy jak żyć bez pętli, zmiennych i innych dziwnych rzeczy.
      Zobaczymy co robią monady na produkcji i jak można zrobić użyteczny
      framework webowy bez magii. A na deser naprawdę "mordercza" reguła do
      lintera...</p>
- lang: en
  startDate: '2021-03-30'
  endDate: '2021-03-30'
  location: Lausanne, Switzerland
  speaker: Roberto Orgiu
  title: GDG Lausanne
  subject: Android - Kotlin Multiplatform
  url: >-
    https://gdg.community.dev/events/details/google-gdg-lausanne-presents-android-kotlin-multiplatform/
  description:
    __cdata: >

      <p>Kotlin Multiplatform is an experimental language feature that
      allows you to run Kotlin in JavaScript, iOS, and native desktop
      applications, to name but a few. Moreover, it is possible to share
      code between all these different platforms, reducing the amount of
      time required for the development. Multiplatform programming is one of
      Kotlin’s major functionality. In this talk, we will learn about
      reducing time for writing and maintaining code for different
      platformswhile keeping the adaptability and advantages of native
      programming.</p>
- lang: en
  startDate: '2021-06-08'
  endDate: '2021-06-08'
  location: Vilnius, Lithuania
  speaker: Raul Hernandez Lopez
  title: DevDays Europe 2021
  subject: >-
    Getting ready for Declarative UIs with Unidirectional Data Flow using
    Kotlin Coroutines
  url: https://devdays.lt/Raul-Hernandez-Lopez/
  description:
    __cdata: >

      <p>Unidirectional Data Flow (UDF) is a powerful technique that
      enhances our Reactive apps to work deterministically. Synchronising
      our views with fresh data was never an easy task to accomplish. For
      this same reason, there are mechanisms that support us to make that
      possible. Surely callbacks were a thing in the past, however, they
      were an anti-pattern themselves due to the lack of readability. Now we
      don’t need to deal with them any more thanks to Kotlin Coroutines.
      Getting ready for Declarative UIs with Kotlin Coroutines and friends
      is indeed feasible, now we could use suspend functions, Flow and in
      the end StateFlow would make our Reactive apps ready for Declarative
      UIs. Let’s define a single entry point, receive data, transform it
      into a state, and render each state. Let’s get our apps ready for a
      Declarative UI world on Android.</p>

      <p>You’ll learn how to use Kotlin Coroutines and friends from the
      Kotlin Coroutines library to take advantage of really efficient and
      easy to read code. How to handle its lifecycle without being
      compromised to a specific external Android framework, which would
      enable your code to be prepared for more purposes than Android only
      apps. </p>
- lang: sv
  startDate: '2021-04-27'
  endDate: '2021-04-27'
  location: Stockholm, Sweden
  speaker: Alexander Sundström
  title: Dynabyte TechTalk
  subject: Kotlin and SpringBoot
  url: https://www.meetup.com/dynabyte-techtalk/events/277105511
  description:
    __cdata: >

      <p>Är du nyfiken på Kotlin och Spring Boot?

      Under kvällen kommer Alexander att visa hur man kan sätta upp ett REST
      Api genom Spring Boot tillsammans med Kotlin. Vi kommer prata både om
      Spring Boot i sig, men använda det som en utgångspunkt kring Kotlin,
      dess funktioner och syntax.</p>
- lang: pt
  startDate: '2021-03-06'
  endDate: '2021-03-06'
  location: Angola, Luanda
  speaker: Manuel Ernesto
  title: Fenix Innovation Oficial
  subject: Desenvolvimento de Rest API com Kotlin + Spring Boot
  url: https://www.facebook.com/FenixInnovationOficial/
  description:
    __cdata: >

      <p>In this talk we will cover in practice how to create a Rest API
      using  Kotlin and Spring Boot.</p>
- lang: en
  startDate: '2021-03-25'
  endDate: '2021-03-25'
  location: Vienna, Austria
  speaker: Robin Trietsch
  title: OpenValue Vienna - Better Software, Faster
  subject: Building a platform native CLI in Kotlin with Clikt and GraalVM
  url: >-
    https://www.meetup.com/OpenValue-Vienna-Java-Better-Software-Development-Digital/events/276812021
  content:
    video: https://www.youtube.com/watch?v=MWrAt1L6xpM
  description:
    __cdata: >

      <p>Most developers love working with command-line interfaces (CLI's)
      to speed up and automate tasks. But have you ever created one
      yourself? How about building a beautiful and feature rich CLI in a JVM
      language? Sounds impractical, since JVM languages need a virtual
      machine to run on.</p>

      <p>Well, not anymore! With Clikt and GraalVM, it is possible to create
      these CLIs with ease, and even create native platform binaries for
      every major platform architecture.

      In this talk, I'll show you how we created a CLI with these
      technologies, and even automated the process of compiling them to
      binaries for various platforms (Windows, OSX & Linux). After this
      talk, you'll be ready to start building you own platform native
      CLI's!</p>
- lang: en
  startDate: '2021-03-11'
  endDate: '2021-03-11'
  location: Amsterdam, The Netherlands
  speaker: Bart Enkelaar
  title: Kotlin.amsterdam
  subject: The Dangerous Side of Kotlin
  url: >-
    https://www.meetup.com/OpenValue-Vienna-Java-Better-Software-Development-Digital/events/276812021
  content:
    video: https://www.youtube.com/watch?v=gyngDvXFpoM
  description:
    __cdata: >

      <p>Kotlin has been the new superhero on the JVM team for the last
      couple of years now. With significant support from both JetBrains and
      the community Kotlin has managed to find a good balance between new
      features and understandability.</p>

      <p>However, with great power comes great responsibility. Every new
      feature holds new ways to shoot yourself in the foot. Every bit of
      syntactic sugar has the potential to introduce an incomprehensible
      layer of abstraction.</p>

      <p>Amongst all the awesome features of Kotlin, which ones have the
      potential to harm more than they help? Which ones should you handle
      with care? How do you make sure that your Kotlin code is not only
      shiny and new, but also genuinely better?</p>
- lang: en
  startDate: '2021-03-04'
  endDate: '2021-03-04'
  location: Berlin, Germany
  speaker: Daniele Baroncelli
  title: droidcon Online - Your Android Online Events
  subject: >-
    The D-KMP Architecture: Declarative UIs + Kotlin MultiPlatform + MVI
    Pattern
  url: >-
    https://www.online.droidcon.com/webinar/d-kmp-architecture-declarativeuis
  content:
    video: https://www.youtube.com/watch?v=J3x7_HhrvO8
  description:
    __cdata: >

      <p>In this talk I will present the D-KMP architecture which is based
      on the 3 pillars:

      - DeclarativeUIs (JetpackCompose on Android, SwiftUI on iOS,
      Kotlin/React on Web)

      - KMP (Kotlin MultiPlatform)

      - MVI pattern (Model-View-Intent)</p>
- lang: en
  startDate: '2021-03-11'
  endDate: '2021-03-11'
  location: London, UK
  speaker: Alexey Soshin
  title: JVM in London
  subject: Mixing Scala and Kotlin
  url: https://www.meetup.com/JVM-in-London/events/276707808/
  description:
    __cdata: >

      <p>Kotlin and Scala are two popular JVM languages, but they are rarely
      seen together. In this talk Alexey will cover some reasons you may
      want to do it, and also the challenges you will face and how to solve
      them</p>
- lang: en
  startDate: '2021-03-25'
  endDate: '2021-03-25'
  location: Berlin, Germany
  speaker: Yevhenii Kanivets
  title: droidcon Online - Your Android Online Events
  subject: Backend for mobile engineers with Kotlin and Ktor
  content:
    video: https://www.droidcon.com/media-detail?video=530298873
  url: >-
    https://www.online.droidcon.com/webinar/backend-for-mobile-engineers-with-kotlin-and-ktor
  description:
    __cdata: >

      <p>How many times were you thinking about writing your backend for
      mobile apps you are working on? And how many times have you chosen
      Firebase instead? Are there any better options at the moment?</p>

      <p>In this session, I'll describe my experience of writing Kotlin
      backend for Codeforces WatchR mobile apps using Ktor, which is
      officially positioned as follows:

      <p>"An asynchronous framework for creating microservices, web
      applications, and more. It’s fun, free, and open source."</p>
- lang: en
  startDate: '2021-02-12'
  endDate: '2021-02-12'
  location: Nürnberg, Germany
  speaker: Enrique López Mañas
  title: GDG Nuremberg
  subject: Kotlin Coroutines for JVM
  url: >-
    https://gdg.community.dev/events/details/google-gdg-nuremberg-presents-kotlin-foundations-of-multithreading-and-functional-programming/
  description:
    __cdata: >

      <p>Enrique will tell us more about the underlying Kotlin
      Coroutines</p>
- lang: en
  startDate: '2021-02-12'
  endDate: '2021-02-12'
  location: Nürnberg, Germany
  speaker: Nick Skelton
  title: GDG Nuremberg
  subject: Kotlin Flows
  url: >-
    https://gdg.community.dev/events/details/google-gdg-nuremberg-presents-kotlin-foundations-of-multithreading-and-functional-programming/
  description:
    __cdata: |

      <p>Nick will talk about Kotlin Flows</p>
- lang: en
  startDate: '2021-02-12'
  endDate: '2021-02-12'
  location: Nürnberg, Germany
  speaker: Karin-Aleksandra Monoid
  title: GDG Nuremberg
  subject: Hands-on Arrows
  url: >-
    https://gdg.community.dev/events/details/google-gdg-nuremberg-presents-kotlin-foundations-of-multithreading-and-functional-programming/
  description:
    __cdata: >

      <p>WTM Nuremberg presents functional programming advocate for Kotlin
      Karin-Aleksandra Monoid with her talk on Arrow.kt.</p>
- lang: en
  startDate: '2021-02-25'
  endDate: '2021-02-25'
  location: Minneapolis, MN
  speaker: Chet Haase
  title: Twin Cities Kotlin User Group
  subject: The State of Kotlin on Android
  url: https://www.meetup.com/Twin-Cities-Kotlin-User-Group/events/276177619/
  description:
    __cdata: >

      <p>In this session, Chet Haase from the Android developer relations
      team will give an overview of where things are at with the use of
      Kotlin on Android.</p>

      <p>This includes information on the parts of Android that are being
      enhanced for Kotlin developers, the resources for learning and using
      Kotlin, and the ongoing efforts to improve both the language and
      Android itself through the use and adoption of Kotlin.</p>
- lang: en
  startDate: '2021-03-03'
  endDate: '2021-03-03'
  location: London, UK
  speaker: Nicola Corti
  title: Twin Cities Kotlin User Group
  subject: There is 1 broken API among us
  url: https://www.meetup.com/kotlin-london/events/276461959
  description:
    __cdata: >

      <p>As a library user, you probably know that versions don't always
      tell the truth. Have you ever experienced a broken build after doing a
      minor bump of a library?

      <p>As a library author, maintaining a clean API is a challenge. There
      is always the risk that a breaking change sneaks in by accident.</p>

      <p>Wouldn't it be nice to get notified if you're accidentally breaking
      your users' code? A tool to inspect the binary API of your Kotlin/Java
      code can help you exactly with that. In this talk, we will see some of
      those tools and how that simplifies the life of library & SDK
      developers.</p>
- lang: en
  startDate: '2021-03-03'
  endDate: '2021-03-03'
  location: London, UK
  speaker: Paulien van Alst
  title: Twin Cities Kotlin User Group
  subject: Embrace the Kotlin ecosystem at the back-end side
  url: https://www.meetup.com/kotlin-london/events/276461959
  description:
    __cdata: >

      <p>Kotlin is becoming a mature and established back-end language. The
      maturity of a language is not only measured by its features but also
      by its community and ecosystem. Kotlin's ecosystem for server-side
      development is growing very fast. Coming from the Java development
      side, Spring would be a default fallback option to build your
      application. While Spring is also hopping on the Kotlin train, the
      rest of Kotlin's ecosystem is growing fast. More and more new
      frameworks are popping up implementing different point of views on how
      to build your service. Those new frameworks might change our ways of
      developing back-end applications. Let’s have a look out there!</p>
- lang: en
  startDate: '2021-03-25'
  endDate: '2021-03-25'
  location: Brighton, United Kingdom
  speaker: Joe Birch
  title: Brighton Kotlin
  subject: Scaling UI across platforms with Server Driven UI
  url: https://www.meetup.com/Brighton-Kotlin/events/276580829
  content:
    video: https://www.youtube.com/watch?v=YNiGszOfjoI
  description:
    __cdata: >

      <p>Mobile, Web, Desktop... when working with multiple platforms for
      your product, you might start to feel like there is a lot for your
      team to maintain. If we update the design for a feature or want to
      test a new layout, we often need to make that change in multiple
      clients. This results in more time spent on the same task in multiple
      places, with less time being able to focus on delivering even more
      value to your users./p>

      <p>With the use of declarative UI frameworks on the rise, there are
      more opportunities opening up that allow us to experiment with how we
      build our applications. Whilst Server Driven UI is nothing new, pair
      this with strongly typed server-side technologies and dynamically
      building our user interfaces becomes both simpler and safer./p>

      <p>In this talk we'll explore how we can utilise GraphQL to declare
      the presentation of our apps, with this being used to build our
      Jetpack Compose, SwiftUI or React components to be displayed on
      screen. With this knowledge we'll be able to start thinking about how
      we can build more dynamic UIs whilst utilising modern approaches when
      doing so.</p>
- lang: en
  startDate: '2021-03-25'
  endDate: '2021-03-25'
  location: Brighton, United Kingdom
  speaker: Sebastian Aigner
  title: Brighton Kotlin
  subject: Introducing Compose for Desktop
  url: https://www.meetup.com/Brighton-Kotlin/events/276580829
  content:
    video: https://www.youtube.com/watch?v=q8G6nzGhSEE
  description:
    __cdata: >

      <p>Some time ago, JetBrains published versions of Compose for Desktop
      – a modern UI framework for Kotlin that makes building performant and
      beautiful user interfaces for Desktop applications easy and
      enjoyable.</p>

      <p>In this talk, We will learn a bit about the principles and
      technology behind Compose for Desktop, and see what it takes to get
      started with building UIs in pure Kotlin!</p>
- lang: de
  startDate: '2021-03-30'
  endDate: '2021-03-30'
  location: Würzburg, Germany
  speaker: Sebastian Aigner
  title: WUE.tech
  subject: Microservices mit Ktor und NATS
  url: https://www.meetup.com/wue-tech/events/276539182/
  description:
    __cdata: >

      <p>In unserem Meetup möchten wir Euch das Erstellen zweier
      Microservices mit dem Anwendungsframework Ktor im praktischen Einsatz
      vorstellen. Miteinander kommunizieren sollen die beiden Microservices
      über einen zentralen Event Bus. Hierfür setzen wir das Event Messaging
      System NATS ein. Wir schaffen damit ein flexibles und
      leichtgewichtiges Setup, welches die Arbeitsweise von Microservices in
      einem Live-System nachstellt.</p>

      <p>Das Framework Ktor kommt aus dem Hause JetBrains und ist in der
      hauseigenen Programmiersprache Kotlin verfasst. Es ermöglicht eine
      schnelle Realisierung von Web-Client- und Server-Applikationen und
      bietet sich daher gut zur Erstellung von Microservices in vernetzten
      Systemen an. Als Package Manager und Build Tool wird Gradle
      verwendet.</p>

      <p>Wir erstellen mit Ktor zwei einfache Webservices und demonstrieren
      ein paar der wichtigsten Features dieses Frameworks. Hierzu gehören
      Auto Reload, Routing, Basic User Authentification und Json.</p>

      <p>Beleuchtet werden darüberhinaus die Vorteile gegenüber etablierter
      Lösungen wie beispielsweise Spring Boot oder Symfony.</p>
- lang: en
  startDate: '2021-02-10'
  endDate: '2021-02-10'
  location: Kraków, Poland
  speaker: Nicolas Frankel
  title: Kraków Kotlin User Group
  subject: >-
    Pragmatic App Migration to the Cloud: Quarkus, Kotlin, Hazelcast and
    GraalVM in action
  url: >-
    https://micro.sphere.it/talk/pragmatic-app-migration-to-the-cloud-quarkus-kotlin-hazelcast-and-graalvm-in-action/
  content:
    video: https://www.youtube.com/watch?v=w0b4OQQmhBI
  description:
    __cdata: >

      <p>At a point in the past, it was forecast that Java would die, but
      the JVM platform would be its legacy. And in fact, for a long time,
      the JVM has been tremendously successful. Wikipedia itself lists a
      bunch of languages that run on it, some of them close to Java e.g.
      Kotlin, some of them very remote e.g. Clojure.</p>

      <p>But nowadays, the Cloud is becoming ubiquitous. Containerization is
      the way to go to alleviate some of the vendor lock-in issues.
      Kubernetes is a de facto platform. If a container needs to be killed
      for whatever reason (resource consumption, unhealthy, etc.), a new one
      needs to replace it as fast as possible. In that context, the JVM
      seems to be a dead-end: its startup time is huge in comparison to a
      native process. Likewise, it consumes a lot of memory that just
      increase the monthly bill.</p>

      <p>What does that mean for us developers? Has all the time spent in
      learning the JVM ecosystem been invested with no hope of return over
      investment? Shall we need to invest even more time in new languages,
      frameworks, libraries, etc.? That is one possibility for sure. But we
      can also leverage our existing knowledge, and embrace the Cloud and
      containers ways with the help of some tools.</p>

      <p>In this talk, I’ll create a simple URL shortener with a “standard”
      stack: Kotlin, JAX-RS and Hazelcast. Then, with the help of Quarkus
      and GraalVM, I’ll turn this application into a native executable with
      all Cloud/Container related work has been moved to the build
      process.</p>
- lang: en
  startDate: '2021-02-10'
  endDate: '2021-02-10'
  location: Kraków, Poland
  speaker: Andrzej Ratajczak, Kacper Korban
  title: Kraków Kotlin User Group
  subject: Inkuire – Using types as search keys in Kotlin libraries
  content:
    video: https://www.youtube.com/watch?v=hPsowDgJDFo&amp;feature=emb_imp_woyt
  url: >-
    https://micro.sphere.it/talk/inkuire-using-types-as-search-keys-in-kotlin-libraries/
  description:
    __cdata: >

      <p>Programmers tend to use strongly typed languages for the safety in
      the runtime and their own comfort while developing applications. While
      using new dependency, they often have to browse the documentation by
      symbolic names of classes and functions. Oftentimes, they don’t know
      the function name, but are convinced there must be a function
      somewhere that fits given type transformation.</p>

      p>In this talk, we will focus on a prototype tool that lets you browse
      the docs using types as search keys in Kotlin.</p>
- lang: sr
  startDate: '2021-02-10'
  endDate: '2021-02-10'
  location: Novi Sad, Serbia
  speaker: Nebojsa Vuksic
  title: Kotlin User Group Serbia
  subject: Kotlin Serbia Hang out February 2021
  url: https://www.meetup.com/Serbia-Kotlin-User-Group/events/275983602
  description:
    __cdata: >

      <p>Pošto se ne možemo videti uživo, ovaj februarski meetup je potpuno
      virtualan. Da bi sve prošlo kako treba, odlučili smo se za Airmeet. Tu
      ćemo imati "stolove" - jedan za Kotlin multiplatform, drugi za
      Android, treći za Server side, itd.</p>
- lang: en
  startDate: '2021-02-10'
  endDate: '2021-02-10'
  location: Stuttgart, Germany
  speaker: Andreas Eberle
  title: Kotlin User Group Stuttgart
  subject: Using Apache Kafka with Kotlin and Quarkus
  url: https://www.meetup.com/Kotlin-User-Group-Stuttgart/events/276088421
  content:
    video: https://www.youtube.com/watch?v=5MI0X70nZy4
  description:
    __cdata: >

      <p>This talk will be an introduction to using Quarkus and Kotlin
      together with Kafka to create event driven systems.</p>
- lang: en
  startDate: '2021-02-10'
  endDate: '2021-02-10'
  location: Karlsruhe, Germany
  speaker: Andreas Eberle
  title: Kotlin Karlsruhe User Group
  subject: Using Apache Kafka with Kotlin and Quarkus
  url: https://www.meetup.com/Kotlin-Karlsruhe-User-Group/events/276125331/
  content:
    video: https://www.youtube.com/watch?v=5MI0X70nZy4
  description:
    __cdata: >

      <p>This talk will be an introduction to using Quarkus and Kotlin
      together with Kafka to create event driven systems.</p>
- lang: es
  startDate: '2021-02-10'
  endDate: '2021-02-10'
  location: Madrid, Spain
  speaker: Antonio Leiva Gordillo
  title: KeepCoding
  subject: 'Webinar: Kotlin, presente y futuro del desarrollo Android'
  url: https://www.meetup.com/KeepCoding/events/276045215
  content:
    video: https://www.youtube.com/watch?v=f0v_sEWgSQM
  description:
    __cdata: >

      <p>En este webinar vamos a analizar cómo Kotlin ha llegado al mundo
      del desarrollo Android para ponerlo todo patas arriba. Cómo ha
      cambiado la forma que tenemos de trabajar y cuáles son las ventajas
      con respecto a Java.</p>

      <p>En la hora que compartiremos, trataremos:

      - Cuál es la situación actual de Kotlin en el mercado

      - Lo sencillo que es empezar con Kotlin para Android, especialmente si
      conoces Java

      - Cómo Kotlin va a hacer estallar tu productividad gracias a todas sus
      funcionalidades"</p>
- lang: sv
  startDate: '2021-01-27'
  endDate: '2021-01-27'
  location: Nacka, Sweden
  speaker: Jesper Holmberg
  title: CADEC 2021
  subject: Kotlin Coroutines – a useful tool for asynchronous programming
  url: https://callistaenterprise.se/event/cadec/2021/
  description:
    __cdata: >

      <p>A guided tour through the possibilities of Kotlin coroutines -
      mainly aimed at Java developers.</p>
- lang: en
  startDate: '2021-05-19'
  endDate: '2021-05-19'
  location: London, UK
  speaker: Hadi Hariri
  title: Software Design and Development
  subject: Kotlin for .NET developers
  url: https://sddconf.com/agenda/
  description:
    __cdata: >

      <p>If the one thing that has kept you from the JVM has been Java, you
      might be interested to know that there’s now another language, even
      more concise than C#, that will open up a world of possibilities for
      you to leverage the JVM. The JVM or Java ecosystem is a vibrant and
      innovative platform, and many of the libraries and frameworks we see
      in .NET have originated in Java. In this session we’ll give an
      introduction to Kotlin and the JVM from the perspective of a .NET
      developer.</p>
- lang: es
  startDate: '2021-01-21'
  endDate: '2021-01-21'
  location: Vigo, Spain
  speaker: Sergio Casero, Daniel Llanos
  title: rockndroid Vigo
  subject: Kotlin vs Flutter en Producción
  url: https://www.meetup.com/rockndroidvig/events/275764894
  content:
    video: https://www.youtube.com/watch?v=wABwAEJjqPc
  description:
    __cdata: >

      <p>En la sesión, abordarán qué les aportan dos tecnologías como
      Flutter y Kotlin en desarrollo multiplataforma nativo, teniendo en
      cuenta que Dart es el lenguaje detrás de Flutter y Kotlin es un
      lenguaje que ha logrado una increíble comunidad de desarrolladores de
      Android (siendo el lenguaje oficial de Android desde hace tres años):
      Pros y contras Cuando elegir una frente a otra Proyectos donde hemos
      utilizado estas tecnologías y resultado Resumen de la situación actual
      de cada SDK y su representación en aplicaciones de gran magnitud.</p>

      p>Nacido en Madrid y criado bajo olivos en mitad de Extremadura,
      Daniel lleva 4 años desarrollando aplicaciones de Android en Worldline
      Iberia. Estos últimos años además de Android ha tocado iOS, realizando
      aplicaciones multiplataforma con Kotlin Multiplatform Mobile y
      Flutter. En su ratos libres le gusta tocar la guitarra con su grupo,
      el boxeo sin contacto y, cuando se podía, ir al Metropolitano al ver
      al Atleti.</p>
- lang: en
  startDate: '2021-02-07'
  endDate: '2021-02-07'
  location: Brussels, Belgium
  speaker: Raul Hernandez Lopez
  title: FOSDEM - Kotlin DevRoom
  subject: >-
    Getting ready for Declarative UIs with Unidirectional Data Flow using
    Kotlin Coroutines
  url: >-
    https://fosdem.org/2021/schedule/event/declarative_ready_unidirectionaldataflow_with_coroutines/
  description:
    __cdata: >

      <p>Unidirectional Data Flow (UDF) is a powerful technique that
      enhances our Reactive apps to work deterministically. Synchronising
      our views with fresh data was never an easy task to accomplish. For
      this same reason, there are mechanisms that support us to make that
      possible. Surely callbacks were a thing in the past, however, they
      were an antipattern themselves due to the lack of readability. Now we
      don't need to deal with them any more thanks to Kotlin Coroutines.
      Getting ready for Declarative UIs with Kotlin Coroutines and friends
      is indeed feasible, now we could use suspend functions, Flow and in
      the end StateFlow would make our Reactive apps ready for Declarative
      UIs. Let’s define a single entry point, receive data, transform it
      into a state, and render each state. Let’s get our apps ready for a
      Declarative UI world on Android.</p>

      <p>You'll learn how to use Kotlin Coroutines and friends from the
      Kotlin Coroutines library to take advantage of really efficient and
      easy to read code. How to handle its lifecycle without being
      compromised to a specific external Android framework, which would
      enable your code to be prepared for more purposes than Android only
      apps.</p>
- lang: en
  startDate: '2021-02-07'
  endDate: '2021-02-07'
  location: Brussels, Belgium
  speaker: Ulrik Guenther, Kyle Harrington
  title: FOSDEM - Kotlin DevRoom
  subject: Realtime 3D graphics and VR with Kotlin and Vulkan
  url: https://fosdem.org/2021/schedule/event/realtime_3d_graphics_with_kotlin/
  description:
    __cdata: >

      <p>This talk is gonna be about the scenery framework, a framework we
      have developed for visualising geometry and large volumetric data
      (TB+) using Kotlin and Vulkan or OpenGL. Coroutines, Kotlin's
      conciseness and syntactic sugar enabled the efficient codebase of
      scenery to integrate with popular image processing tools, and support
      Virtual Reality rendering, both on headsets and on distributed
      multi-projector systems like CAVEs. We'll show code, demos, lessons
      learned, and demonstrate how we use the framework in a visualisation
      software for end users, sciview, that we have also developed.</p>
- lang: en
  startDate: '2021-02-07'
  endDate: '2021-02-07'
  location: Brussels, Belgium
  speaker: Holger Steinhauer
  title: FOSDEM - Kotlin DevRoom
  subject: This Spring Shall Be Challenged
  url: https://fosdem.org/2021/schedule/event/this_spring_shall_be_challenged/
  description:
    __cdata: >

      <p>Spring Framework helped us through dark times and is still a very
      active and helpful project. But is it the only option for doing any
      kind of web projects? There are many new frameworks around and they
      have interesting approaches. Especially when we use Kotlin, we might
      get better Developer Experiences and much better performance
      results.</p>

      <p>This talk is about showing you some interesting alternatives and
      hopefully helps you with finding a good fit for your next project</p>

      <p>Let's have a look at a real life borrowed REST endpoint, written in
      Kotlin (dahhh) using Spring, Ktor, Micronaut and Jooby. We'll compare
      the efforts, timings and developer experience and collect pros and
      cons for that next project planning.</p>
- lang: en
  startDate: '2021-02-07'
  endDate: '2021-02-07'
  location: Brussels, Belgium
  speaker: Abhishesh Srivastava
  title: FOSDEM - Kotlin DevRoom
  subject: Start with the Kotlin flow
  url: https://fosdem.org/2021/schedule/event/start_with_the_kotlin_flow/
  description:
    __cdata: >

      <p>Kotlin flow is a new stream processing API introduced in kotlin. In
      this talk we'll learn about flow API's, internal details & how flow
      can be used to handle asynchronous streams of data.</p>
- lang: en
  startDate: '2021-02-07'
  endDate: '2021-02-07'
  location: Brussels, Belgium
  speaker: Nicolas Frankel
  title: FOSDEM - Kotlin DevRoom
  subject: >-
    Migrating from Imperative to Reactive then Coroutines a Spring Boot
    application
  url: >-
    https://fosdem.org/2021/schedule/event/from_imperative_to_reactive_then_coroutines/
  description:
    __cdata: >

      <p>In this talk, I’ll demo how you can migrate a traditional sample
      Spring Boot application written in Kotlin to coroutines one step at a
      time via a hands-on demo.</p>

      <p>From Wikipedia, Reactive Programming is 'a declarative programming
      paradigm concerned with data streams and the propagation of
      change.</p>

      <p>The programming model is complex to master. It requires a lot of
      experience to feel comfortable with it. However, there’s no denying
      that it fits the cloud ecosystem perfectly. Since on-premises
      infrastructure is oversized, running a program that executes a couple
      of additional CPU cycles won’t change anything. On the other hand, you
      will pay for them if you host the same program on third-party
      infrastructure. Depending on the number of those cycles, and the
      number of nodes the program runs on, it can make a huge difference in
      your monthly bill.</p>

      <p>In this talk, I’ll demo how you can migrate a traditional sample
      Spring Boot application written in Kotlin to coroutines one step at a
      time via a hands-on demo.</p>
- lang: en
  startDate: '2021-02-07'
  endDate: '2021-02-07'
  location: Brussels, Belgium
  speaker: Russell Wolf
  title: FOSDEM - Kotlin DevRoom
  subject: Lessons I’ve learned in Multiplatform Library Development
  url: >-
    https://fosdem.org/2021/schedule/event/lessons_learned_in_kmm_library_dev/
  description:
    __cdata: >

      <p>Software development is hard. It’s even harder when you’re building
      libraries that other developers will depend on. I’ll talk about my
      experience with library development in Kotlin Multiplatform, trying to
      highlight challenges I’ve faced and mistakes I’ve made. We’ll look at
      this through the lens of recent updates I’ve made to the library I
      maintain, as well as the current state of the wider Kotlin library
      ecosystem.</p>
- lang: en
  startDate: '2021-02-07'
  endDate: '2021-02-07'
  location: Brussels, Belgium
  speaker: Marco Gomiero
  title: FOSDEM - Kotlin DevRoom
  subject: >-
    And that, folks, is how we shared code between Android, iOS and the
    Backend
  url: >-
    https://fosdem.org/2021/schedule/event/and_that_folks_is_how_we_shared_code/
  description:
    __cdata: >

      <p>Kotlin Multiplatform is an alpha feature that you can use to share
      code between different platforms. Even if it is in alpha stage, it is
      already possible to start using it in production applications.</p>

      <p>In this talk, I will share the discussion that led us to Kotlin
      Multiplatform, and the following processes we put in place to start
      using it in production for an Android, iOS, and backend project. I
      will show you what parts of the code you can (gradually) start to
      share and how to integrate with existing standalone projects.</p>
- lang: en
  startDate: '2021-02-07'
  endDate: '2021-02-07'
  location: Brussels, Belgium
  speaker: Mikolaj Leszczynski, Matthew Dolan
  title: FOSDEM - Kotlin DevRoom
  subject: How to write your own MVI library and why you shouldn't
  url: https://fosdem.org/2021/schedule/event/how_to_write_your_mvi_library/
  description:
    __cdata: >

      <p>Model-View-Intent is a simple architectural pattern in principle,
      but questions come up when you try to implement it yourself. We draw
      on our 2+ years of experience with orbit-mvi, our MVI library, to show
      best practices for using an MVI system in your application.</p>

      <p>How do you integrate with Android? What happens when you rotate
      your device? What about navigation or one-off events? How do you make
      the system type-safe? What about developer experience? If you’ve ever
      had similar questions come to our talk!</p>
- lang: en
  startDate: '2021-02-07'
  endDate: '2021-02-07'
  location: Brussels, Belgium
  speaker: Monika Kumar Jethani
  title: FOSDEM - Kotlin DevRoom
  subject: Goodbye Kotlin Extensions, Welcome View Binding
  url: https://fosdem.org/2021/schedule/event/goodbye_kotlin_extensions/
  description:
    __cdata: >

      <p>In this session, I will be talking about the paradigm shift from
      Kotlin synthetics to View Binding and will be covering the following,
      1- Demerits of Kotlin synthetics 2- The road forward 3- What’s the
      View binding and what are its benefits? 3- Migrating from Kotlin
      synthetics to View Binding with a code walkthrough</p>
- lang: en
  startDate: '2021-02-07'
  endDate: '2021-02-07'
  location: Brussels, Belgium
  speaker: Nishant Srivastava
  title: FOSDEM - Kotlin DevRoom
  subject: 'Step it up: Compose for Desktop'
  url: https://fosdem.org/2021/schedule/event/compose_for_desktop/
  description:
    __cdata: >

      <p>Developing for multiplatform is picking up speed as the Kotlin
      Multiplatform gets better with every release. That mostly means that
      shared logic is being written in Kotlin which can then be targeted to
      many target platforms. Up until recently it wasn't easy to develop UI
      for multiple platforms on the Desktop side. That is changing with the
      introduction of Compose for Desktop, which will allow building
      application UI for Linux, macOS and Windows.</p>

      <p>In this session you will get to understand what is Compose for
      Desktop, how does it work and how can you jump right into building for
      multiple platforms opening up the vast domains other than the
      mobile.</p>
- lang: en
  startDate: '2021-02-07'
  endDate: '2021-02-07'
  location: Brussels, Belgium
  speaker: Julien Salvi
  title: FOSDEM - Kotlin DevRoom
  subject: Come to the backend side we have Kotlin!
  url: https://fosdem.org/2021/schedule/event/come_to_the_backend_side/
  description:
    __cdata: >

      <p>With this session, you will learn how to setup a Kotlin Ktor
      project with some routes using the framework tools and features
      (Routing, DataConversion, ContentNegotiation...) and communicate with
      a sample Android app.</p>

      <p>Let see how we can easily setup a Postgres database connection with
      Exposed, an ORM library for Kotlin and see how clean architecture can
      be a good choice for developping your brand new API.</p>

      <p>We can even go further and see that we can actully share code from
      your backend application and your Android application (say hi to
      Swagger!).</p>
- lang: en
  startDate: '2021-02-07'
  endDate: '2021-02-07'
  location: Brussels, Belgium
  speaker: Dmitry Kandalov
  title: FOSDEM - Kotlin DevRoom
  subject: Live coding server as a function with http4k
  url: https://fosdem.org/2021/schedule/event/live_coding_with_http4k/
  description:
    __cdata: >

      <p>Http4k is a lightweight HTTP library written in Kotlin that enables
      serving and consuming of HTTP services in a functional and testable
      way. Unlike many other libraries and frameworks which have complicated
      abstractions and workflows, http4k captures the essence of
      communication over HTTP with few simple concepts. In this session I
      will explain and demo the core concepts in http4k by live coding from
      scratch http server for noughts and crosses game.</p>

      <p>Target audience: Software developers with couple years of
      experience using a programming language like Java, Kotlin or
      Scala.</p>

      <p>Dmitry has been programming since DOS times. He spent the last 15
      years or so in Java lands most recently working with server-side
      Kotlin.</p>
- lang: en
  startDate: '2021-02-07'
  endDate: '2021-02-07'
  location: Brussels, Belgium
  speaker: LouisCAD
  title: FOSDEM - Kotlin DevRoom
  subject: The future of dependency management, seen from 2021
  url: >-
    https://fosdem.org/2021/schedule/event/the_future_of_dependency_management/
  description:
    __cdata: >

      <p>Dependency management in the Kotlin and in the JVM ecosystems is
      great, especially for Gradle users, but there's room for
      improvement.</p>

      <p>Some tasks, like upgrading dependencies to the right versions, are
      still tedious and time consuming. There's also compatibility gotchas
      because of the lack of metadata.</p>

      <p>This talk will start with a mention of the different problems that
      come with dependency management in real-world projects. Then it'll
      show how the developer tool refreshVersions (MIT licensed) tackles
      some of these issues in Gradle projects, saving a lot of time when
      upgrading dependencies.</p>

      <p>Finally, I'll talk about what the future can be for dependency
      management, be it from new features in future Gradle versions, or
      tools or conventions that the community can create to improve the
      status quo.</p>
- lang: en
  startDate: '2021-02-07'
  endDate: '2021-02-07'
  location: Brussels, Belgium
  speaker: Svetlana Isakova
  title: FOSDEM - Kotlin DevRoom
  subject: 'Kotlin Roadmap: Upcoming Features'
  url: >-
    https://fosdem.org/2021/schedule/event/the_future_of_dependency_management/
  description:
    __cdata: >

      <p>In this talk, we’ll discuss what the Kotlin team is working on, the
      priorities we have, and the additions you can expect in the
      language.</p>

      <p>The JVM platform is evolving, and Kotlin is keeping up with the new
      features as they become available. This includes the features
      introduced by the upcoming Project Valhalla and JVM support for sealed
      classes and records. In this talk, we’ll discuss how these changes
      affect Kotlin as a language, and how the Kotlin team finds a balance
      between drawing on the power of the new JVM versions, supporting the
      same functionality in older versions, and providing a smooth
      transition. We'll also talk about how you, the community, can
      influence the design and evolution of the language!</p>
- lang: en
  startDate: '2021-02-10'
  endDate: '2021-02-10'
  location: Kraków, Poland
  speaker: Nicolas Frenkel
  title: Kraków Kotlin User Group
  subject: >-
    Pragmatic App Migration to the Cloud: Quarkus, Kotlin, Hazelcast and
    GraalVM in action
  url: https://hopin.com/events/micro-sphere-it-6-kotlin
  content:
    video: https://www.youtube.com/watch?v=w0b4OQQmhBI
- lang: en
  startDate: '2021-02-10'
  endDate: '2021-02-10'
  location: Kraków, Poland
  speaker: Andrzej Ratajczak, Kacper Korban
  title: Kraków Kotlin User Group
  subject: Inkuire - Using types as search keys in Kotlin libraries
  url: https://hopin.com/events/micro-sphere-it-6-kotlin
  content:
    video: https://www.youtube.com/watch?v=hPsowDgJDFo
- lang: en
  startDate: '2021-01-16'
  endDate: '2021-01-16'
  location: Madrid, Spain
  speaker: Svetlana Isakova, Amrit Sanjeev, Ragunath Jawahar
  title: Globant - Europe
  subject: Meet Kotlin
  url: https://www.meetup.com/Globant-Europe/events/275680553
  description:
    __cdata: >

      <p>We invite you to learn Kotlin with us. Meet Kotlin is planned to be
      a series of sessions on Kotlin covering all the functionalities.</p>
- lang: en
  startDate: '2021-01-20'
  endDate: '2021-01-20'
  location: Belfast, United Kingdom
  speaker: Ekaterina Petrova
  title: Kotlin Belfast User Group
  subject: It's time for Kotlin Multiplatform Mobile!
  url: https://www.meetup.com/kotlin-belfast/events/275627621
  description:
    __cdata: >

      <p>Kotlin Multiplatform Mobile (KMM) is an SDK for cross-platform
      mobile development. It makes the end-to-end experience of building
      mobile cross-platform apps efficient and enjoyable. In this talk, I
      will firstly go through a typical mobile application development
      process and show how we can use KMM features to share code between
      platforms.</p>

      <p>After that, to give you a wider perspective, we will talk about the
      different obstacles that you might meet on your KMM journey and what
      you can do to overcome them right now. Finally I'll give you an
      overview of the experiences of a variety of teams who already use KMM
      in their production apps. You can start applying their KMM best
      practices into your applications right away.</p>
- lang: en
  startDate: '2021-01-17'
  endDate: '2021-01-17'
  location: Baku, Azerbaijan
  speaker: Smit Satodia
  title: GDG Baku
  subject: Jump Start in Kotlin!
  url: https://www.meetup.com/GDG-Baku/events/275556428
  content:
    video: https://www.youtube.com/watch?v=98uAQWlZ6a4
  description:
    __cdata: >

      <p>Divided into two tracks, Beginners and Intermediate, choose as you
      fancy, starting with the basics of Kotlin, dive into the Android
      Kotlin Fundamentals, learn about UI layouts, app architecture, data
      storage, connecting to the network, and best practices for Android
      development.</p>

      <p>Again, no prior programming experience is necessary.</p>
- lang: en
  startDate: '2021-01-19'
  endDate: '2021-01-19'
  location: Dubai, United Arab Emirates
  speaker: Garth Gilmour
  title: Google Developer Groups Dubai
  subject: Using Kotlin and Spring Boot to Administer JetBrains Space
  url: https://www.meetup.com/GDG-Dubai/events/275561798
  content:
    video: https://www.youtube.com/watch?v=MOekJiJx_oU
  description:
    __cdata: >

      <p>At Instil we use JetBrains Space as the primary mechanism for
      coaching developers during virtual training. Space provides integrated
      support for managing projects, repositories, documents and
      discussions. To ensure privacy we create a dedicated instance for each
      training delivery, which initially led to a lot of manual
      configuration. We have addressed this by using Kotlin, Spring Boot and
      the Space HTTP API to automatically configure instances. This talk
      will walk you through some of the code we created. In addition to the
      Space API we will be covering OAuth, Spring WebFlux, Functional
      Patterns and Reactive Design.</p>
- lang: en
  startDate: '2021-01-19'
  endDate: '2021-01-19'
  location: Munich, Germany
  speaker: Eugene Petrenko, Francisco Franco, Enrique López-Mañas
  title: Kotlin User Group Munich
  subject: Kotlin Meetup - January 2021 Edition
  url: https://www.meetup.com/Kotlin-User-Group-Munich/events/275573397
  description:
    __cdata: >

      <p>Have you been working on a project with Kotlin? Is there a library
      you would like to discuss? Would you like to try public speaking or
      need help to prepare a talk? Message us, come and have fun sharing
      your Kotlin story!</p>
- lang: de
  startDate: '2021-01-14'
  endDate: '2021-01-14'
  location: Hamburg, Germany
  speaker: Stefan López Romero, Felicitas Hörmann
  title: Java User Group Hamburg
  subject: Kotlin und Arrow ein Duo für FP
  url: https://www.meetup.com/jug-hamburg/events/275403440
  content:
    video: https://www.youtube.com/watch?v=eGVQ0T4iEko
  description:
    __cdata: >

      <p>Kotlin ermöglicht Funktionale Programmierung. Durch Funktionen als
      first-class-citizens und eine prägnante und flexible Syntax
      unterstützt die Sprache dieses Paradigma grundlegend. Für
      weiterführende funktionale Programmierung fehlen der
      Standardbibliothek jedoch gängige Funktionen, Datentypen und höhere
      Abstraktionsmöglichkeiten. Diese Lücke möchte die Library Arrow
      füllen. Der Vortrag beleuchtet die Vorteile von Kotlin für Funktionale
      Programmierung und was mit der Arrow darüber hinaus noch möglich
      ist.</p>
- lang: en
  startDate: '2021-01-06'
  endDate: '2021-01-06'
  location: San Diego, CA
  speaker: Nav Singh
  title: San Diego Kotlin User Group
  subject: Impact of Kotlin 1.4.20 on Android (Online)
  url: https://www.meetup.com/sd-kotlin/events/wqrtcsycccbjb/
  description:
    __cdata: >

      <p>In this talk, I would like to talk about the deprecation of Kotlin
      synthetics and the package restituting of Parcelize. I'll also
      showcase the migration from Kotlin synthetics to ViewBinding.</p>
- lang: en
  startDate: '2021-01-05'
  endDate: '2021-01-05'
  location: London, UK
  speaker: Maryna Cherniavska
  title: LJC - London Java Community
  subject: 'Winter Is Coming: A Kotlin Web Application Without Spring'
  url: >-
    https://www.eventbrite.co.uk/e/winter-is-coming-a-kotlin-web-application-without-spring-tickets-132916882975?aff=meetup
  content:
    video: https://www.youtube.com/watch?v=U3Wa1B86i1k
  description:
    __cdata: >

      <p>Spring Boot is a common way to start almost any back-end web
      application or REST API; but what if you'd prefer to go without Spring
      Boot and without Spring altogether? Is it possible at all, and more
      importantly, is it painless? We will work through a common example and
      see together.</p>

      <p>For this talk, a basic knowledge of Kotlin is preferred. After the
      session, Maryna will share a link to the repository with all the
      relevant code, so you can fork it and play with it on your own.</p>
- lang: en
  startDate: '2021-01-12'
  endDate: '2021-01-12'
  location: Oslo, Norway
  speaker: Hadi Hariri
  title: Oslo Kotlin Meetup
  subject: A brief tour of Ktor
  url: https://www.meetup.com/meetup-group-nWeRbyMu/events/275328108
  description:
    __cdata: >

      <p>Ktor is a web application framework written from the ground up in
      Kotlin and uses coroutines. Whether you want to create a website, an
      HTTP back-end or a RESTful system, Ktor provides you with the
      functionality needed to do these things. In addition, by incorporating
      a client, you can also use it not only for making HTTP requests, but
      also as part of a micro-service set-up. In this talk we're going to
      take a brief tour of Ktor and see all it has to offer.</p>
- lang: en
  startDate: '2021-01-13'
  endDate: '2021-01-13'
  location: London, UK
  speaker: Jorge Rego
  title: Kotlin London
  subject: Architecture proposal to build servers with Ktor
  url: https://www.meetup.com/kotlin-london/events/275280292
  description:
    __cdata: >

      <p>Kotlin is growing really fast and new tools and libraries are
      available to code with this language.</p>

      <p>As an Android developer, I've always wanted to be able to do a full
      stack project, connecting my mobile apps with a server, and this is
      where Ktor came to the rescue. Documentation is there and also many
      disconnected examples, but when we want to get into business, we need
      a maintainable and clean architecture if we want to succeed.</p>
- lang: en
  startDate: '2021-01-13'
  endDate: '2021-01-13'
  location: London, UK
  speaker: Jorge Castillo
  title: Kotlin London
  subject: Functional Android
  url: https://www.meetup.com/kotlin-london/events/275280292
  content:
    video: https://www.youtube.com/watch?v=XhijgrEG1tI
  description:
    __cdata: >

      <p>In this talk, we will learn how to seamlessly integrate the
      functional programming paradigm with our Android architecture to get
      the most out of both worlds.</p>

      <p>We'll cover concepts like declarative programming + runtime
      optimization, integration of functional effects with Jetpack Compose,
      error handling strategies, data validation, concurrency, safe resource
      handling to avoid memory leaks, Streams, and much more.</p>
- lang: en
  startDate: '2020-12-17'
  endDate: '2020-12-17'
  location: Berlin, Germany
  speaker: Jakub Jabłoński
  title: Kotlin User Group Berlin
  subject: Informal get-together of Kotlin developers in Berlin
  url: https://www.meetup.com/kotlin-berlin/events/bcvtkrybcqbwb/
- lang: de
  startDate: '2020-12-21'
  endDate: '2020-12-21'
  location: Kempten, Germany
  speaker: Thomas Deniffel
  title: Bavarian Coding Group
  subject: Kotlin am Programmiersprachen-Montag. Remote-Mob-Programmin
  url: https://www.meetup.com/Bavarian-Coding-Group/events/269869005/
  description:
    __cdata: >

      <p>Kotlin (/ˈkɒtlɪn/)[2] is a cross-platform, statically typed,
      general-purpose programming language with type inference. Kotlin is
      designed to interoperate fully with Java, and the JVM version of its
      standard library depends on the Java Class Library,[3] but type
      inference allows its syntax to be more concise. Kotlin mainly targets
      the JVM, but also compiles to JavaScript or native code (via LLVM).
      Language development costs are borne by JetBrains, while the Kotlin
      Foundation protects the Kotlin trademark.</p>
- lang: en
  startDate: '2020-12-23'
  endDate: '2020-12-23'
  location: Minneapolis, MN
  speaker: Colin Lee
  title: Twin Cities Kotlin User Group
  subject: Kotlin Virtual Holiday Social
  url: https://www.meetup.com/Twin-Cities-Kotlin-User-Group/events/275197102/
  description:
    __cdata: >

      <p>Well, we're going to try something as new and exciting as Kotlin
      1.4. This won't be Zoom, where you can wait long minutes to get a
      single word in.</p>
- lang: en
  startDate: '2020-12-26'
  endDate: '2020-12-26'
  location: Mumbai, India
  speaker: Gurupreet Singh
  title: Kotlin Mumbai
  subject: Exploring the future of Android UI with Jetpack Compose
  url: https://www.meetup.com/Kotlin-Mumbai/events/275096324/
  description:
    __cdata: >

      <p>In this talk, we will be going through how far have we come with
      existing UI tools and what challenges it presented and why something
      like Jetpack Compose is needed.

      We will learn how Jetpack Compose accelerates Android App development
      by creating a complex app UI in a few lines of codes. While making app
      we will go through core concepts of Jetpack Compose and how it handles
      state management, rendering, performance and how Kotlin compliments
      compose.</p>

      <p>At last, we will see how Compose can be adopted to our current
      projects and how soon we can be ready for production apps with
      Compose.</p>
- lang: en
  startDate: '2021-01-04'
  endDate: '2021-01-04'
  location: Los Gatos, CA, USA
  speaker: Casey Bowman
  title: The Los Gatos Reading Group
  subject: 'Book #11 - Functional Programming in Kotlin, or The Joy of Kotlin'
  url: https://www.meetup.com/Los-Gatos-Rust-Reading-Group/events/274759321/
  description:
    __cdata: >

      <p>This is a peer-to-peer reading group for learning and teaching each
      other programming languages, such as Rust, Go, and Kotlin, and
      software-related monetary technologies based upon Bitcoin.</p

      <p>For our meetings, we read a chapter from a book we've selected and
      then present the sections of that chapter to each other, each
      participant taking responsibility for a section or two. We pause after
      each section to allow for discussion and questions. At the end of each
      meeting we decide when we're meeting next. The more you present, the
      more you learn.</p>
- lang: en
  startDate: '2021-01-21'
  endDate: '2021-01-21'
  location: Berlin, Germany
  speaker: Jakub Jabłoński
  title: Kotlin User Group Berlin
  subject: Informal get-together of Kotlin developers in Berlin
  url: https://www.meetup.com/kotlin-berlin/events/bcvtkrycccbcc/
  content:
    video: https://www.youtube.com/watch?v=qSBjas8H38U
- lang: en
  startDate: '2021-01-30'
  endDate: '2021-01-30'
  location: Abuja, Nigeria
  speaker: Akinrolie Shola Slick
  title: Kotlin Abuja User Group, Nigeria
  subject: Kotlin Clustered Webinar
  url: https://www.meetup.com/Kotlin-Abuja-User-Group-Nigeria/events/273450128/
  description:
    __cdata: >

      <p>Join us for a deep dive into Kotlin and its latest release from the
      JetBrains Kotlin team!

      In this clustered event you will learn:

      : General Overview

      : Libraries

      : Kotlin on Multiplatform

      : Kotlin Coroutines

      : Server-side and Kotlin Future Plans</p>
- lang: en
  startDate: '2021-01-30'
  endDate: '2021-01-30'
  location: Abuja, Nigeria
  speaker: Akinrolie Shola Slick, Olaosebikan Rotimi, Nancy Grace, Sunkanmi Ijatuyi
  title: GDG Akoko
  subject: Kotlin Clustered Webinar 2020
  url: >-
    https://gdg.community.dev/events/details/google-gdg-akoko-presents-kotlin-clustered-webinar-2020/
  description:
    __cdata: >

      <p>Join us for a deep dive into Kotlin and its latest release from the
      JetBrains Kotlin team!</p>
- lang: en
  startDate: '2020-12-14'
  endDate: '2020-12-14'
  location: Medina, Saudi Arabia
  speaker: Maryam Alhuthayfi
  title: Google Saudi Community
  subject: Build your first Android app using Kotlin
  content:
    video: https://www.youtube.com/watch?v=H4fKJnGT7Os&amp;feature=youtu.be
  url: https://www.meetup.com/GCDCSaudi/events/275106025/
  description:
    __cdata: >

      <p>In this workshop we will get to know Android Studio and build an
      app from a template. Then, get to know the difference between classic
      views and modern composables. We will build an identical practical app
      using both UI systems.  This workshop is the second workshop that is
      part of #AndroidStudyJams</p>
- lang: en
  startDate: '2020-07-28'
  endDate: '2020-07-28'
  location: Medina, Saudi Arabia
  speaker: Maryam Alhuthayfi
  title: MENA Digital Days
  subject: Jetpack Compose!
  content:
    video: https://youtu.be/ojiv4kzSlxc
  url: https://events.withgoogle.com/menadd/#content
  description:
    __cdata: >

      <p>- What is Jetpack Compose? - How to build an app using Jetpack
      Compose?</p>
- lang: en
  startDate: '2020-10-18'
  endDate: '2020-10-18'
  location: Medina, Saudi Arabia
  speaker: Maryam Alhuthayfi
  title: DevFest 2020 | Saudi Arabia
  subject: The Concept behind Jetpack Compose
  content:
    video: https://youtu.be/nM0xe6baHUY
  url: >-
    https://gdg.community.dev/events/details/google-gdg-cloud-saudi-presents-devfest-2020-saudi-arabia/
  description:
    __cdata: >

      <p>In this talk, we will learn about what is Jetpack Compose in
      general. We will get familiar with why we are supposed to use Jetpack
      Compose. Also, we will differentiate between Composition and
      Inheritance. In this session, we are gaining to distinguish between
      imperative UI and declarative UI. Followed by suggested pathways &
      samples.</p>
- lang: ar
  startDate: '2020-11-01'
  endDate: '2020-11-01'
  location: Medina, Saudi Arabia
  speaker: Maryam Alhuthayfi
  title: بادرة العطاء الرقمي
  subject: Kotlin in Android apps
  content:
    video: https://www.youtube.com/watch?v=kpl8GAapLM4&amp;feature=youtu.be
  url: https://webinar.attaa.sa/view/241
  description:
    __cdata: >

      <p>- What is Kotlin? - Why is it recommended to use Kotlin? - Jetpack
      modern libraries to develop Android apps - What is the future roadmap
      for Kotlin?</p>
- lang: en
  startDate: '2020-11-07'
  endDate: '2020-11-07'
  location: Medina, Saudi Arabia
  speaker: Maryam Alhuthayfi
  title: Women Techmakers Saudi Arabia
  subject: Art Gallery Using Jetpack Compose
  content:
    video: https://www.youtube.com/watch?v=Y9Dof35dru4&amp;feature=youtu.be
  url: https://twitter.com/wtmsaudi
  description:
    __cdata: >

      <p>- What is Jetpack Compose - Building an app that uses Jetpack
      Compose</p>
- lang: en
  startDate: '2020-12-07'
  endDate: '2020-12-07'
  location: Medina, Saudi Arabia
  speaker: Maryam Alhuthayfi
  title: Google Saudi Community
  subject: Introduction to Kotlin
  content:
    video: https://www.youtube.com/watch?v=3JJn6Jr2N50&amp;feature=youtu.be
  url: https://www.meetup.com/GCDCSaudi/events/275008686/
  description:
    __cdata: >

      <p>Introduction about Kotlin language and how to create, change,
      understand, and run a minimal Kotlin program that displays complicated
      text messages.</p>
- lang: en
  startDate: '2020-12-05'
  endDate: '2020-12-05'
  location: Hyderabad, Indian
  speaker: Ivar Grimstad
  title: Kotlin Hyderabad
  subject: Announcing Jakarta MVC 2.0
  url: https://www.meetup.com/kotlinhyderabad/events/274765588/
  description:
    __cdata: >

      <p>When JSR 371 was dropped from the scope of Java EE, Oracle made the
      decision to allow the Community to finalize the specification. It
      quickly became known as the "Community JSR" and the slogan
      "@Controller to the Community" grew out of it.</p>

      <p>All the Java EE 8 specifications were transferred to Eclipse
      Foundation and Jakarta EE, MVC was once again left behind. We managed
      to release MVC 1.0 through the JCP and has since moved over to Jakarta
      EE as well and released Jakarta MVC 1.1 through the Jakarta EE
      Specification Process. And we don't stop there, these days, Jakarta
      MVC 2.0 is on its way out. Maybe it is time for a new slogan? "The
      Specification that Never Dies!"?</p>

      <p>In this talk, I will take you through this journey and show all
      aspects of Jakarta MVC 2.0 in code. You don't want to miss this!</p>
- lang: en
  startDate: '2020-12-07'
  endDate: '2020-12-07'
  location: Boston, MA, USA
  speaker: Mark Murphy
  title: Clean Mobile Code
  subject: Informal Clean Kotlin Code
  url: https://www.meetup.com/Clean-Mobile-Code/events/nmlfcsybcqbkb/
  description:
    __cdata: >

      <p>In these Monday sessions, we go informal but try to focus on Clean
      Kotlin Code and related subjects, especially learning Kotlin using
      Klassbook</p>
- lang: en
  startDate: '2020-12-07'
  endDate: '2020-12-07'
  location: Hyderabad, Indian
  speaker: Nicolas Frankel
  title: JakartaOne Livestream 2020
  subject: 'Shorten all URLs: Quarkus, Kotlin, Hazelcast and GraalVM in action'
  url: https://www.meetup.com/kotlinhyderabad/events/274645716/
  description:
    __cdata: >

      <p>JakartaOne Livestream is a one-day virtual conference for
      developers and technical business leaders that brings insights into
      the current state and future of Jakarta® EE and related technologies
      focused on developing cloud native Java application</p>
- lang: fr
  startDate: '2020-12-08'
  endDate: '2020-12-08'
  location: Toulouse, France
  speaker: Mialy Rakotovao
  title: Toulouse Java User Group
  subject: De WebFlux en Java aux coroutines en Kotlin, le parcours du combattant
  url: https://www.meetup.com/Toulouse-Java-User-Group/events/274919048/
  description:
    __cdata: >

      <p>Vous aviez votre application en JAVA Spring Boot REST
      controller/REST template et tout allait bien. Mais votre
      boss/archi/... a débarqué dans l'openspace après la lecture d'un
      article Medium et a déclaré "qu'à partir de maintenant on fait du
      webflux avec du Kotlin et des coroutines" et qu'il vous restait
      exactement 4h56 pour tout migrer. Si vous ne savez pas par où
      commencer, ce talk est fait pour vous. Si vous êtes juste intéressé
      pour savoir quels types de problèmes vous allez rencontrer, ce talk
      est fait pour vous (aussi).</p>
- lang: en
  startDate: '2020-12-12'
  endDate: '2020-12-12'
  location: Abuja, Nigeria
  speaker: Akinrolie Shola Slick, Adetayo James
  title: Kotlin Abuja User Group, Nigeria
  subject: Kotlin Clustered Webinar 2020
  url: https://www.meetup.com/Kotlin-Abuja-User-Group-Nigeria/events/273450128/
  description:
    __cdata: |

      <p>In this clustered event you will learn:
      : General Overview
      : Libraries
      : Kotlin on Multiplatform
      : Kotlin Coroutines
      : Server-side and Kotlin Future Plan</p>
- lang: en
  startDate: '2020-12-16'
  endDate: '2020-12-16'
  location: Oslo, Norway
  speaker: Venkat Subramaniam
  title: Oslo Kotlin Meetup
  subject: The Magic of Delegates in Kotlin
  url: https://www.meetup.com/meetup-group-nWeRbyMu/events/274383792/
  description:
    __cdata: >

      <p>Very many good books on OO design have advised us to choose
      delegation over inheritance. Yet, most developers using OO languages
      like Java use inheritance predominantly compared to delegation. Part
      of the reason is the lack of support for delegation when compared to
      inheritance. In this presentation we will see how Kotlin has first
      class support for delegation. We will look at how delegation helps us
      better model relationships and take a look at some usecases of
      applying delegates in Kotlin.</p>
- lang: en
  startDate: '2020-12-16'
  endDate: '2020-12-16'
  location: Sofia, Bulgaria
  speaker: Ivan Deskov
  title: GDG Sofia
  subject: Going Reactive with Spring and Kotlin
  url: >-
    https://gdg.community.dev/events/details/google-gdg-sofia-presents-going-reactive-with-spring-kotlin/
  description:
    __cdata: >

      <p>This time the topic will revolve around our favourite Kotlin, or
      more specifically: Going Reactive with Spring & Kotlin

      There's been a lot of buzz around reactive programming in recent
      years. Spring, being the dominating framework in the JVM world, didn't
      disappoint and introduced its reactive-stack web framework WebFlux in
      Spring 5. Together with this, they also saw the rise of Kotlin coming
      and they introduced dedicated Kotlin support for the Spring 5 with the
      goal to make Kotlin a first-class citizen of the ecosystem. In this
      talk we'll have a look at some of the results this collaboration has
      led. We'll have a look at a good old blocking Spring MVC service and
      transform it into a fully reactive one using WebFlux, Kotlin and
      coroutines.</p>
- lang: pt
  startDate: '2020-12-10'
  endDate: '2020-12-10'
  location: São Paulo, Brazil
  speaker: Cristiano Lima
  title: Kotlin Meetup São Paulo
  subject: 'Microframeworks em Kotlin: Explorando alternativas ao Spring Boot!'
  url: https://www.meetup.com/kotlin-meetup-sp/events/274989181/
- lang: en
  startDate: '2020-12-17'
  endDate: '2020-12-17'
  location: Budapest, Hungary
  speaker: Márton Braun
  title: Kotlin Budapest User Group
  subject: Mastering API Visibility in Kotlin
  url: https://www.meetup.com/Kotlin-Budapest/events/274627463/
  description:
    __cdata: >

      <p>When designing a library, minimizing your API surface - the types,
      methods, properties, and functions you expose to the outside world -
      is a great idea. This doesn't apply to just libraries: it's a
      consideration you should make for every module in a multi-module
      project. In this talk, we'll look at all the ways that Kotlin lets you
      get your visibility just right.</p>
- lang: en
  startDate: '2020-12-17'
  endDate: '2020-12-17'
  location: Budapest, Hungary
  speaker: Sebastian Aigner
  title: Kotlin Budapest User Group
  subject: Introducing Compose for Desktop
  url: https://www.meetup.com/Kotlin-Budapest/events/274627463/
  description:
    __cdata: >

      <p>Some time ago, JetBrains published the first milestone version of
      Compose for Desktop – a modern UI framework for Kotlin that makes
      building performant and beautiful user interfaces easy and enjoyable.
      In this lightning talk, we’ll take an introductory look at the
      framework. We will learn a bit about the principles and technology
      behind CFD, and see how easy it is to get started with building UIs in
      pure Kotlin.</p>
- lang: en
  startDate: '2020-12-17'
  endDate: '2020-12-17'
  location: Budapest, Hungary
  speaker: Nav Singh
  title: Kotlin Budapest User Group
  subject: Impact of Kotlin 1.4.20 in Android
  url: https://www.meetup.com/Kotlin-Budapest/events/274627463/
  description:
    __cdata: >

      <p> In this talk, I would like to talk about the deprecation of Kotlin
      synthetics and package restituting of the Parcelize. I will also
      showcase the migration from Kotlin synthetics to ViewBinding, and show
      some code samples of new functionality provided by Kotlin 1.4.</p>
- lang: en
  startDate: '2020-11-26'
  endDate: '2020-11-26'
  location: Bern,Switzerland
  speaker: Alexey Loubyansky
  title: Kotlin User Group Bern
  subject: Developing cloud-native microservices in Kotlin with Quarkus
  url: https://www.meetup.com/Kotlin-User-Group-Bern/events/274039179/
  description:
    __cdata: >

      <p>Quarkus is a Kubernetes Native Java stack tailored for OpenJDK
      HotSpot and GraalVM.

      It flips your assumption about how fast and small a JVM-based
      application can be.

      Quarkus enables applications to boot super fast and occupy tiny memory
      and disk spaces compared to the equivalent applications developed with
      traditional Java/JavaEE frameworks. In addition to that, Quarkus
      provides a range of tools and features that make writing, testing,
      building and deploying applications easy and fun.</p>

      <p>During this session we will use Kotlin to write a microservice with
      Quarkus to demonstrate its cloud-native power.</p>
- lang: en
  startDate: '2020-11-26'
  endDate: '2020-11-26'
  location: Berlin, Germany
  speaker: Nicola Corti
  title: Kotlin User Group Berlin
  subject: There Is 1 Broken API Among Us
  url: https://www.meetup.com/kotlin-berlin/events/bcvtkrybcpbzb/
  description:
    __cdata: >

      <p>As a library user, you probably know that versions don't always
      tell the truth. Have you ever experienced a broken build after you did
      a minor bump of a library?

      As a library author, maintaining a clean API is a challenge. There is
      always the that a breaking change sneaks in by accident.</p>

      <p>Wouldn't it be nice to get notified if you're accidentally breaking
      your users' code? A tool to inspect the binary API of your Kotlin/Java
      code can help you exactly with that. In this talk, we will see some of
      those tools and how that simplifies the life of library & SDK
      developers.</p>
- lang: en
  startDate: '2020-11-26'
  endDate: '2020-11-26'
  location: São Paulo, Brazil
  speaker: Danilo Lima
  title: Kotlin Meetup São Paulo
  subject: 'DSLs: teoria e prática com Kotlin'
  url: https://www.meetup.com/kotlin-meetup-sp/events/274530052/
- lang: en
  startDate: '2020-11-26'
  endDate: '2020-11-26'
  location: São Paulo, Brazil
  speaker: Igor Escodro
  title: Kotlin Meetup São Paulo
  subject: O que há de novo no Kotlin 1.4
  url: https://www.meetup.com/kotlin-meetup-sp/events/274530052/
- lang: en
  startDate: '2020-11-27'
  endDate: '2020-11-27'
  location: Paris, France
  speaker: Cedric Ravalec
  title: Kotlin Paris Meetup
  subject: Multiplatform solutions
  url: https://www.meetup.com/Kotlin-Paris-Meetup/events/273094531/
  description:
    __cdata: >

      <p>Many subjects will be covered, technical presentation of a specific
      multiplatform solution, benchmarks of different solutions, CI/CD,
      shared UI over native UI and many others. The purpose is to bring all
      the answers to any question one might have on the multiplatform
      ecosystem or future.</p>
- lang: es
  startDate: '2020-11-27'
  endDate: '2020-11-27'
  location: La Paz, Bolivia
  speaker: Facundo Rodríguez, Cristian Gómez, Kenji Kawaida
  title: Kotlin La Paz
  subject: Kotlin Nights La Paz - Vol. 11
  url: https://www.meetup.com/KotlinLPZ/events/274312785/
  content:
    video: https://www.youtube.com/watch?v=R2c4vvhL7kY
  description:
    __cdata: >

      <p>En nuestro 11vo Kotlin Night aprenderemos acerca del proceso de
      pruebas unitarias y los distintos tipos o maneras de realizar testing
      a nuestras aplicaciones Android, además de Firebase.</p>
- lang: en
  startDate: '2020-11-27'
  endDate: '2020-11-27'
  location: Bangalore, India
  speaker: Wajahat Karim
  title: BlrKotlin - Kotlin User Group
  subject: Games and Animations in Jetpack Compose
  url: https://www.meetup.com/BlrKotlin/events/274659817/
- lang: en
  startDate: '2020-11-28'
  endDate: '2020-11-28'
  location: Bangalore, India
  speaker: Adit Lal
  title: BlrKotlin - Kotlin User Group
  subject: Taking a test drive with DataStore
  url: https://www.meetup.com/BlrKotlin/events/274659817/
- lang: en
  startDate: '2020-11-27'
  endDate: '2020-11-27'
  location: Minna, Nigeria
  speaker: Umar Saidu
  title: Kotlin Minna User Group, Nigeria
  subject: Kotlin Clustered Webinar 2020
  url: https://www.meetup.com/Kotlin-Minna-User-Group-Nigeria/events/273455660/
  description:
    __cdata: >

      <p>Kotlin Technologies overview and in-depth tech talks from amazing
      speakers.

      Talks are aimed at viewers of all levels – newcomers, intermediate,
      and advanced.</p>
- lang: en
  startDate: '2020-11-28'
  endDate: '2020-11-28'
  location: Kolkata, India
  speaker: Niharika Arora
  title: Kotlin Kolkata UG
  subject: Make your App Production Ready
  url: https://www.meetup.com/Kotlin-Kolkata-UG/events/274664948/
  description:
    __cdata: >

      <p>A brief synopsis of the session:

      1. How to scale production apps

      2. How to maintain a good architecture and manage the states

      3. How to write clean code and follow Solid principles

      4. What mistakes to avoid when writing code for a feature

      5. How to not lose calm when Adhoc tasks come up

      6. How to balance working in a team and progress towards leadership
      and ownership

      7. Roadmap to becoming a better developer</p>
- lang: en
  startDate: '2020-11-19'
  endDate: '2020-11-19'
  location: Munich, Germany
  speaker: Manuel Vivo
  title: Kotlin User Group Munich
  subject: Using Compose in your existing app
  url: https://www.meetup.com/Kotlin-User-Group-Munich/events/274387028/
- lang: en
  startDate: '2020-11-19'
  endDate: '2020-11-19'
  location: Munich, Germany
  speaker: Mohit Sarveiya
  title: Kotlin User Group Munich
  subject: Writing Kotlin Compiler Plugins with Arrow Meta
  url: https://www.meetup.com/Kotlin-User-Group-Munich/events/274387028/
- lang: en
  startDate: '2020-11-19'
  endDate: '2020-11-19'
  location: Munich, Germany
  speaker: Enrique López Mañas
  title: Kotlin User Group Munich
  subject: Library Development with Kotlin
  url: https://www.meetup.com/Kotlin-User-Group-Munich/events/274387028/
- lang: en
  startDate: '2020-11-24'
  endDate: '2020-11-24'
  location: Hamburg, Germany
  speaker: Nicola Corti
  title: Kotlin User Group Hamburg
  subject: There is 1 broken API among us
  url: https://www.meetup.com/Kotlin-User-Group-Hamburg/events/274548792/
  description:
    __cdata: >

      <p>As a library user, you probably know that versions don't always
      tell the truth. Have you ever experienced a broken build after doing a
      minor bump of a library?

      As a library author, maintaining a clean API is a challenge. There is
      always the risk that a breaking change sneaks in by accident.</p>

      <p>Wouldn't it be nice to get notified if you're accidentally breaking
      your users' code? A tool to inspect the binary API of your Kotlin/Java
      code can help you exactly with that. In this talk, we will see some of
      those tools and how that simplifies the life of library & SDK
      developers.</p>
- lang: en
  startDate: '2020-11-24'
  endDate: '2020-11-24'
  location: Hamburg, Germany
  speaker: Roque Buarque
  title: Kotlin User Group Hamburg
  subject: Kotlin DSL
  url: https://www.meetup.com/Kotlin-User-Group-Hamburg/events/274548792/
  description:
    __cdata: >

      <p>Kotlin is a very powerful language which contains a lot of features
      that allow us to create DSL. In this talk I will show how to build a
      Kotlin DSL, some relevant kotlin features and commons examples of
      DSL.</p>
- lang: en
  startDate: '2020-11-24'
  endDate: '2020-11-24'
  location: Dublin, Ireland
  speaker: Tristan Hamilton
  title: Dublin Kotlin User Group
  subject: A Functional Approach to Exception Handling
  url: https://www.meetup.com/Dublin-Kotlin-User-Group/events/274549550/
  description:
    __cdata: >

      <p>Tristan will present an introduction into the world of functional
      programming by discussing an approach to exception handling sometimes
      referred to as "railway oriented programming".</p>
- lang: en
  startDate: '2020-11-24'
  endDate: '2020-11-24'
  location: Dublin, Ireland
  speaker: Cesar Munoz
  title: Dublin Kotlin User Group
  subject: Writing Kotlin Compiler Plugins
  url: https://www.meetup.com/Dublin-Kotlin-User-Group/events/274549550/
  description:
    __cdata: >

      <p>In this session Cesar will explain what a Kotlin compiler plugin
      is, how to use one and how to write one of your own!</p>
- lang: en
  startDate: '2020-12-16'
  endDate: '2020-12-16'
  location: Perth, Australia
  speaker: Richard Hickling
  title: ProfitView
  subject: Algorithmic Trading with Kotlin
  url: https://www.crowdcast.io/e/kotlin_algo_trading/register
  description:
    __cdata: >

      <p>Kotlin, with its succinct syntax and JVM powered performance is a
      great candidate language for writing trading bots. Using the
      technology developed for the profitview.net backend, we can show how
      to get up and running with algo trading cryptocurrencies in just 7
      lines of Kotlin code. People who see this talk will come away equipped
      to write their own fully functional algos.</p>
- lang: ru
  startDate: '2020-11-18'
  endDate: '2020-11-18'
  location: Taganrog, Russia
  speaker: Denis Aleksandrov
  title: MobiFest PRO
  subject: Coroutine updates in 1.4
  url: https://team.cft.ru/events/1
  description:
    __cdata: |

      <p>Progress of coroutines in cross-platform client development</p>
- lang: ru
  startDate: '2020-11-28'
  endDate: '2020-11-28'
  location: Mumbai, India
  speaker: Mohit Sarveiya
  title: Kotlin Mumbai
  subject: Dissecting Coroutines
  url: https://www.meetup.com/Kotlin-Mumbai/events/274576859/
  description:
    __cdata: >

      <p>The coroutines library contains many features for starting
      coroutines, creating Flows and Channels, and handling a mutable shared
      state. But, how do we use them, how do they work and what are good use
      cases?  In this talk, we will explore basic to advanced features
      provided by the coroutines library. We'll look at when to use state
      flow, shared flow, and every type of Channel. We'll explore
      lesser-known features and their use cases such as selectors and
      actors. Did you know combining Flows uses selectors under the hood?
      What are they? Mohit will share his learnings from his extensive
      experience in using these constructs!</p>
- lang: en
  startDate: '2020-11-11'
  endDate: '2020-11-11'
  location: Amsterdam, The Netherlands
  speaker: Frank Lyaruu
  title: Kotlin.amsterdam
  subject: '🔌 Move over, JDBC: R2DBC is here!'
  url: https://www.meetup.com/kotlin-amsterdam/events/274110237/
  description:
    __cdata: >

      <p>We’ve been using JDBC to access our SQL databases for decades, but
      JDBC is a blocking API. Blocking API’s can be problematic at times,
      and after years of promises, a ‘non blocking JDBC’ is on the horizon.
      When your application queries a database using JDBC, the thread used
      to make that query blocks: It simply waits while your database
      processes this request. It’s simple. It’s easy to reason about, but
      ultimately it can be a big waste of threads, and with that memory and
      CPU. For NoSQL databases like MongoDB and Cassandra non-blocking
      drivers are well established, but for SQL databases we’re generally
      stuck with JDBC i.e. blocking threads. There has been talk about some
      kind of ‘non-blocking’ JDBC for years, and finally it is
      happening.</p>
- lang: zh
  startDate: '2020-11-14'
  endDate: '2020-11-14'
  location: Beijing, China
  speaker: Long Bo
  title: GDG Beijing
  subject: 《用 Kotlin 实现经典算法面试》
  url: >-
    https://gdg.community.dev/events/details/google-gdg-beijing-presents-2020gu-ge-kai-fa-zhe-jie-bei-jing-zhan-kotlin-tensorflow-dai-ma-shi-yan-shi-wtm-gong-zuo-fang/
- lang: zh
  startDate: '2020-11-14'
  endDate: '2020-11-14'
  location: Beijing, China
  speaker: Gao Bing
  title: GDG Beijing
  subject: 《Kotlin 特性与应用》
  url: >-
    https://gdg.community.dev/events/details/google-gdg-beijing-presents-2020gu-ge-kai-fa-zhe-jie-bei-jing-zhan-kotlin-tensorflow-dai-ma-shi-yan-shi-wtm-gong-zuo-fang/
- lang: es
  startDate: '2020-11-14'
  endDate: '2020-11-14'
  location: La Paz, Bolivia
  speaker: Gustavo Lizárraga
  title: Kotlin La Paz
  subject: KotlinConf'2020 Global La Paz
  url: https://www.meetup.com/KotlinLPZ/events/267718139/
  description:
    __cdata: >

      <p>Kotlin es el lenguaje de programación oficial para el desarrollo de
      aplicaciones Android, también tiene el poder para desarrollar
      aplicaciones Web y Multiplataforma.</p>

      <p>Kotlin Conf es la conferencia anual más importante de Jetbrains
      para dar a conocer todas las novedades del lenguaje, la última versión
      se llevó a cabo del 4 al 6 de Diciembre en Copenhagen.</p>

      <p>Kotlin Conf Global es una serie de eventos organizados por la
      comunidad para ver y debatir las conferencias magistrales llevadas a
      cabo en el Kotlin Conf 2019.</p>

      <p>Más información pronto.</p>
- lang: en
  startDate: '2020-11-16'
  endDate: '2020-11-16'
  location: New York, NY, USA
  speaker: Mohit Sarveiya
  title: .droidcon Americas 2020
  subject: Unit Testing Kotlin Channels and Flows
  url: https://www.online.droidcon.com/agenda-dcamericas
  description:
    __cdata: >

      <p>Unit testing Channels and Flows can be a challenge as they are
      fairly new. In this talk, I will share with you how to implement and
      test practical examples from my experience. These examples are testing
      delays, retries, and errors. I'll also share testing more complex
      examples such as polling. For each use case, we'll look at how to use
      features in the coroutines library such as runBlockingTest and
      TestCoroutineDispatcher. From my journey of using and testing Flows in
      production, I'll share the challenges I experienced.</p>
- lang: en
  startDate: '2020-11-16'
  endDate: '2020-11-16'
  location: New York, NY, USA
  speaker: Eric Lafortune
  title: .droidcon Americas 2020
  subject: The effects of Kotlin inside Android apps and libraries
  url: https://www.online.droidcon.com/agenda-dcamericas
  description:
    __cdata: >

      <p>Many Android developers are working in Kotlin nowadays. On Android,
      your Kotlin source code gets compiled to Java bytecode, and eventually
      to Dalvik bytecode. How is the result different compared to starting
      from Java source code then? Is it compatible? Can it be as compact? Is
      it as secure?</p>

      <p>We'll look at the differences. We've extended our open source code
      optimizer ProGuard and our protection software DexGuard to fully
      support Kotlin. We'll now share our experiences and point out what can
      be important in your apps and in your libraries. We'll demonstrate a
      new open source tool to view the

      Kotlin metadata hiding inside your apps. We'll show how to optimize
      and obfuscate Kotlin libraries in such a way that they remain
      compatible in other Kotlin projects.</p>

      <p>Armed with this knowledge, you'll better understand your own Kotlin
      projects and you can tune them to create more compact and more secure
      software.</p>
- lang: en
  startDate: '2020-11-16'
  endDate: '2020-11-16'
  location: New York, NY, USA
  speaker: Lukas Lechner
  title: .droidcon Americas 2020
  subject: >-
    Why Exception Handling with Kotlin Coroutines is hard and how to master
    it
  url: https://www.online.droidcon.com/agenda-dcamericas
  description:
    __cdata: >

      <p>Getting the “happy path” right with Kotlin Coroutines is pretty
      straightforward. On the other hand, handling exceptions appropriately
      when something goes wrong is not that trivial.</p>

      <p>In this talk, you will learn about the reasons for the complexity
      of exception handling with Kotlin Coroutines and about all things you
      need to consider to appropriately deal with occurring exceptions.

      You will learn when you should use a conventional try-catch clause,
      and when you should install a CoroutineExceptionHandler instead.

      You will also learn about the special properties of top-level
      Coroutines when it comes to exception handling and how they differ
      when they are starting with launch and async.

      Furthermore, you will learn all about the exception handling
      peculiarities of the scoping functions coroutineScope{} and
      supervisorScope{} and why you should re-throw CancellationExceptions
      to avoid subtle errors.</p>

      <p>This talk is for developers that are already familiar with the
      basics of Kotlin Coroutines but still struggle to understand how
      exception handling works in detail. By the end of this talk, you will
      have a better understanding of how exceptions are treated by the
      Coroutines machinery and how you can handle them appropriately.</p>
- lang: en
  startDate: '2020-11-16'
  endDate: '2020-11-16'
  location: New York, NY, USA
  speaker: Russell Wolf, Kevin Galligan
  title: .droidcon Americas 2020
  subject: 'TouchlabShare: Ask the Kotlin Multiplatform Mobile Experts'
  url: https://www.online.droidcon.com/agenda-dcamericas
  description:
    __cdata: >

      <p>Touchlab will be presenting on Kotlin Multiplatform Mobile (KMM) at
      .droidconAmericas. On Monday, Russell will cover what's new in KMM
      while Kevin speaks on the status of bringing KMM to production.</p>

      <p>Our Meetup at .droidconAmericas is a chance for you to ask
      questions. We're putting KMM in production every day so we have a lot
      to share. Maybe you're wondering where to start with KMM or what teams
      are putting KMM in production? Or maybe you want to dish on the
      upcoming changes to the Kotlin/Native memory model? It's all fair
      game, so join us!</p>
- lang: en
  startDate: '2020-11-16'
  endDate: '2020-11-16'
  location: New York, NY, USA
  speaker: Eric Klukovich
  title: .droidcon Americas 2020
  subject: Kotlin Coroutines and Flows
  url: https://www.online.droidcon.com/agenda-dcamericas
  description:
    __cdata: >

      <p>Learn the fundamentals of Kotlin Coroutines from the ground up and
      why they are better than current Java/Android solutions. Will explore
      Kotlin Flows and how they can be used for reactive programming to
      simplify handling complex data streams.</p>
- lang: de
  startDate: '2020-11-16'
  endDate: '2020-11-16'
  location: Frankfurt, Germany
  speaker: Anne Fischer-Appelt
  title: ObjektForum Frankfurt
  subject: Kotlin 1.4 in Action
  url: https://www.meetup.com/ObjektForum-Frankfurt/events/268531289/
  description:
    __cdata: >

      <p>Kotlin hilft uns, mit unseren bekannten Tools Software besser zu
      entwickeln, die im Code prägnant ist und weniger Fehler enthält. An
      vielen Stellen versucht es Designfehler von Java auszumerzen und
      bringt neue Programmiermodelle mit, die uns unterstützen Probleme mit
      neuem Handwerkszeug zu meistern. Dabei ist Kotlin dafür ausgelegt,
      sich nahtlos in bestehende Java-Projekte zu integrieren und selbst auf
      älteren 1.6 JVMs zu laufen. Ob Delegations, Reified Types… wir werden
      uns anschauen, welche Kotlin Features ein Java Entwickler kennen
      sollte und wie sie uns weiterhelfen. Dabei nehmen wir auch das
      aktuelle Kotlin Update mit Coroutinen und Inline Classes unter die
      Lupe. Der Vortrag richtet sich sowohl an Kotlin-Neueinsteiger, als
      auch an Fortgeschrittene, die sich für die Neuerungen der Updates
      interessieren.</p>
- lang: en
  startDate: '2020-10-29'
  endDate: '2020-10-29'
  location: Berlin, Germany
  speaker: Renato Costa
  title: Kotlin User Group Berlin
  subject: '[Virtual] Reactive World - Bootiful RSocket with Coroutines'
  url: https://www.meetup.com/kotlin-berlin/events/bcvtkrybcnbtb/
  description:
    __cdata: >

      <p>In the current landscape of microservices, handling communication
      between services efficiently is key. This talk will explore the
      RSocket protocol, and in how it can help you build faster and more
      resilient services, and how easily you can start using it, along with
      Spring and Kotlin Coroutines.</p>
- lang: es
  startDate: '2020-10-29'
  endDate: '2020-10-29'
  location: La Paz, Bolivia
  speaker: Gustavo Lizárraga
  title: Kotlin La Paz
  subject: Kotlin Nights La Paz - Vol. 10
  url: https://www.meetup.com/KotlinLPZ/events/273915158/
  description:
    __cdata: >

      <p>Nuestro 10mo Kotlin Night tendrá algo especial, que no será en la
      noche como acostumbramos, lo realizaremos en la tarde por eso será un
      Kotlin Afternoon, en el cuál aprenderemos a utilizar Software externo
      a Kotlin pero que podemos aplicarlo a nuestras aplicaciones Android,
      cómo todo acerca de Firebase, Webhooks y SpringBoot y el abc de
      Gradle.</p>
- lang: en
  startDate: '2020-10-23'
  endDate: '2020-10-23'
  location: Dublin, Ireland
  speaker: Adele Carpenter
  title: Kotlin Dublin User Group
  subject: 'Programming is hard: lessons through the eyes of a noob'
  url: https://www.meetup.com/Dublin-Kotlin-User-Group/events/273876166/
  description:
    __cdata: >

      <p>When did you learn to program? Do you remember the child-like
      thrill of typing in some text in the command line and making the
      computer do something? The feeling of endless possibility?</p>

      <p>Programming might not be magic, but it can definitely feel magical.
      But the more magic you need to scrape away, the harder it gets. Let’s
      face it, programming is hard. Once we’ve been doing it for a while,
      perhaps with a dash of Stockholm Syndrome, we forget how much pain
      growth we have gone through to get where we are.</p>

      <p>So what might you know, but have forgotten that you ever learned
      it? In this talk, I will share my experiences of working on a software
      project as a freshly-minted software engineer. I will detail what I
      struggled with, where everyone around me just kind of “knew”. At the
      end of this talk, you will have a noob perspective on how fundamental
      some software fundamentals, or “knowns”, really are.</p>
- lang: en
  startDate: '2020-10-23'
  endDate: '2020-10-23'
  location: Dublin, Ireland
  speaker: Ian Arbuckle
  title: Kotlin Dublin User Group
  subject: Building a RESTful Ktor app with Mongodb Atlas
  url: https://www.meetup.com/Dublin-Kotlin-User-Group/events/273876166/
  description:
    __cdata: >

      <p>In this session, Ian will demonstrate how to use Mongodb Atlas, a
      cloud database service, within a Ktor app. Are you tired of
      configuring a database all by yourself and want to code what matters?
      This talk is for you!</p>
- lang: en
  startDate: '2020-10-20'
  endDate: '2020-10-20'
  location: Oslo, Norway
  speaker: Marie Katrine Ekeberg
  title: Oslo Kotlin Meetup
  subject: Domain Specific Languages
  url: https://www.meetup.com/meetup-group-nWeRbyMu/events/273642127/
  description:
    __cdata: >

      <p>Domain Specific Languages (DSLs) can be used to solve a lot of
      different problems, and Kotlin have some nifty features that let us
      create fluent, expressive DSLs quite easy. In this session we will
      look at some of those features, as well as what DSLs are. Don’t be
      afraid of the fancy words! We will take it slow! (the first part is
      just talking about standard functions in Kotlin!</p>
- lang: en
  startDate: '2020-10-20'
  endDate: '2020-10-20'
  location: Oslo, Norway
  speaker: Anders Mikkelsen
  title: Oslo Kotlin Meetup
  subject: Script, scripting with Kotlin
  url: https://www.meetup.com/meetup-group-nWeRbyMu/events/273642127/
  description:
    __cdata: >

      <p>Intro to scripting with kotlin. We will take a look at
      kotlin-main-kts, and kscript. The former is the first party solution
      from Jetbrains, and the latter is an older third party solution.</p>
- lang: en
  startDate: '2020-10-20'
  endDate: '2020-10-20'
  location: Oslo, Norway
  speaker: Jarle Hansen
  title: Oslo Kotlin Meetup
  subject: Functional programming with Arrow
  url: https://www.meetup.com/meetup-group-nWeRbyMu/events/273642127/
  description:
    __cdata: >

      <p>A quick intro to the arrow library, a functional companion to
      Kotlin's standard library. We will look at a few simple examples using
      arrow-core, arrow-fx and arrow-optics.</p>
- lang: en
  startDate: '2020-10-20'
  endDate: '2020-10-20'
  location: Lubumbashi, Congo
  speaker: Nicolas Frankel
  title: GDG Lubumbashi DevFest 2020
  subject: >-
    Pragmatic App Migration to the Cloud: Quarkus, Kotlin, Hazelcast and
    GraalVM in action.
  url: >-
    https://gdg.community.dev/events/details/google-gdg-lubumbashi-presents-gdg-lubumbashi-devfest-2020/
- lang: en
  startDate: '2020-11-04'
  endDate: '2020-11-04'
  location: San Diego, CA
  speaker: Ian Brandt
  title: San Diego Kotlin User Group
  subject: Monthly Kotlin Online!
  url: https://www.meetup.com/sd-kotlin/events/hrrbwrybcpbgb/
- lang: en
  startDate: '2020-10-31'
  endDate: '2020-10-31'
  location: Minna, Nigeria
  speaker: Umar Saidu
  title: Kotlin Minna User Group, Nigeria
  subject: Kotlin Clustered Webinar 2020
  url: https://www.meetup.com/Kotlin-Minna-User-Group-Nigeria/events/273455660/
- lang: en
  startDate: '2020-10-18'
  endDate: '2020-10-18'
  location: Hong Kong, China
  speaker: George Leung
  title: DevFest Hong Kong 2020
  subject: Kotlin as a language for concurrency
  url: >-
    https://gdg.community.dev/events/details/google-gdg-hong-kong-presents-devfest-hong-kong-2020-with-gdg-dsc-wtm/
  description:
    __cdata: >

      <p>You think of JavaScript and Go when you hear "concurrency". Let me
      show you how Kotlin does it better.</p>
- lang: en
  startDate: '2020-10-17'
  endDate: '2020-10-17'
  location: London, UK
  speaker: Mohit Sarveiya
  title: DevFest UK and Ireland 2020
  subject: Unit Testing Kotlin Channels and Flows
  url: https://www.devfest-uki.com/
  description:
    __cdata: >

      <p>Unit testing Channels and Flows can be a challenge as they are
      fairly new. In this talk, I will share with you how to implement and
      test practical examples from my experience. These examples are testing
      delays, retries, and errors. I'll also share testing more complex
      examples such as polling. For each use case, we'll look at how to use
      features in the coroutines library such as runBlockingTest and
      TestCoroutineDispatcher. From my journey of using and testing Flows in
      production, I'll share the challenges I experienced.</p>
- lang: en
  startDate: '2020-10-17'
  endDate: '2020-10-17'
  location: Medellín, Colombia
  speaker: Yury Camacho
  title: DevFest Colombia 2020
  subject: Write once share everywhere with Kotlin Multiplatform
  url: https://devfestcolombia.co/
  description:
    __cdata: >

      <p>Kotlin Multiplatform is clearly one of the best options for
      cross-platform code sharing, pioneered by the idea of writing only
      once and sharing code across IOS, Android, Web, Backend, and embedded
      devices. In this talk we will learn the basic and advanced concepts,
      how we can use it, which again brings us the version 1.4 of Kotlin
      related to KMP.</p>
- lang: zh
  startDate: '2020-10-18'
  endDate: '2020-10-18'
  location: Hong Kong, China
  speaker: Fan Shengyou
  title: DevFest Hong Kong 2020
  subject: (Mandarin) 實戰 Ktor 部署 - 以 Google Cloud 打造 CI/CD
  url: >-
    https://gdg.community.dev/events/details/google-gdg-hong-kong-presents-devfest-hong-kong-2020-with-gdg-dsc-wtm/
  description:
    __cdata: >

      <p>Ktor 是由 JetBrains 以 100% Kotlin 打造的 Web
      框架，其簡潔輕量、易懂好學的設計，讓其非常適合用於網路服務的開發。不過許多新手在學會 Ktor
      後最常問的問題，就是該怎麼部署到雲端？在這場分享裡，將會分享如何將 Ktor 打包成 Container Image
      後部署上雲。其中會用到幾個 Google Cloud 技術及服務包括 Jib、Cloud Build 及 Cloud
      Run，建置成一個自動化 CI/CD 的工作流程。聽完這場分享，您將會對 Ktor、Jib 及 Google Cloud
      有更進一步的認識與實務操作能力。</p>
- lang: en
  startDate: '2020-10-10'
  endDate: '2020-10-10'
  location: Cairo, Egypt
  speaker: Ahmed Nabil
  title: DevFest Damanhour 2020
  subject: Kotlin Multiplatform
  url: >-
    https://gdg.community.dev/events/details/google-gdg-damanhour-presents-devfest-20-1/
- lang: en
  startDate: '2020-10-21'
  endDate: '2020-10-21'
  location: Cairo, Egypt
  speaker: Josh Long
  title: DevFest Damanhour 2020
  subject: 'Kotlin and Spring: Pragmatism and power'
  url: >-
    https://gdg.community.dev/events/details/google-gdg-damanhour-presents-devfest-20-1/
- lang: en
  startDate: '2020-10-15'
  endDate: '2020-10-15'
  location: Oslo, Norway
  speaker: Carlos Mota
  title: DevFest Norway 2020
  subject: 'A Multiplatform triathlon: Kotlin through Android, iOS and web'
  url: >-
    https://gdg.community.dev/events/details/google-gdg-cloud-oslo-norway-presents-devfest-norway-2020/#0
- lang: en
  startDate: '2020-10-18'
  endDate: '2020-10-18'
  location: Saudi Arabia
  speaker: Shady Selim
  title: DevFest Saudi Arabia 2020
  subject: Kotlin Multiplatform Mobile | كوتلين للمنصات المتعددة
  url: >-
    https://gdg.community.dev/events/details/google-gdg-cloud-saudi-presents-devfest-2020-saudi-arabia/
- lang: en
  startDate: '2020-10-17'
  endDate: '2020-10-17'
  location: Fort Collins, CO, USA
  speaker: Enrique López Mañas
  title: DevFest  Northern Colorado 2020
  subject: Coroutines and JVM
  url: >-
    https://gdg.community.dev/events/details/google-gdg-northern-colorado-androidchrome-presents-mountain-region-devfest-2020/
  description:
    __cdata: >

      <p>Have you ever wondered how the coroutines work under the hood? What
      were the design goals of the Kotlin coroutines and how are they
      implemented on JVM? This session will help you to understand some of
      the underlying principles behind the coroutines, and how they can be
      effectively be used on the JVM.</p>
- lang: en
  startDate: '2020-10-17'
  endDate: '2020-10-17'
  location: Fort Collins, CO, USA
  speaker: Josh Long
  title: DevFest Northern Colorado 2020
  subject: 'Kotlin and Spring: an Pragmatic Pair'
  url: >-
    https://gdg.community.dev/events/details/google-gdg-northern-colorado-androidchrome-presents-mountain-region-devfest-2020/
  description:
    __cdata: >

      <p>Spring Boot, the convention-over-configuration centric framework
      from the Spring team at Pivotal, marries Spring's flexibility with
      conventional, common sense defaults to make application development on
      the JVM not just fly, but pleasant! Spring Boot aims to address the
      common functional and non-functional requirements that gate quickly
      moving to production. The framework is as clean as it gets, wouldn't
      it be nice if the language matched its elegance?</p>

      <p>Kotlin, the productivity-focused language from our friends at
      JetBrains, takes up the slack to make the experience leaner, cleaner
      and even more pleasant!</p>

      <p>The Spring and Kotlin teams have worked hard to make sure that
      Kotlin and Spring Boot are a first-class experience for all developers
      trying to get to production, faster and safer. Come for the Spring and
      stay for the Bootiful Kotlin.</p>
- lang: en
  startDate: '2020-10-17'
  endDate: '2020-10-17'
  location: Turin, Italy
  speaker: Carlos Mota
  title: DevFest Italia 2020
  subject: The Hitchhikers Guide Through Kotlin Multiplatform
  url: https://www.devfest.it/schedule/2020-10-17?sessionId=172
  description:
    __cdata: >

      <p>Since the early days of mobile that we keep seeing new frameworks
      being designed to overcome one of the biggest challenges: * How can I
      develop for both Android and iOS? Although it’s initial promises, when
      we talk about performance, maintainability or even customization we
      keep discarding these solutions and we always choose native. Fast
      forward to the present, and now we have two new languages: Android is
      Kotlin first and iOS, Swift. And if you put them side by side you can
      see a lot of similarities between both what will ease switching
      between one to the other if you have to develop for both platforms.
      But what I told that you could just develop in Kotlin and run it
      seamlessly on all devices? Here comes Kotlin Multiplatform!</p>
- lang: ru
  startDate: '2020-10-17'
  endDate: '2020-10-17'
  location: St.Petersburg, Russia
  speaker: Alexander Nozik
  title: '[GDG] DevFest 2020 Online (Russia and Belarus)'
  subject: Mulitplatform science in Kotlin
  url: https://gdg-russia.com/#about#!/tab/235456433-3
  description:
    __cdata: >

      <p>Kotlin традиционно считается языком, созданным для мобильной
      разработки. Но придуман он был совсем для других целей. Разработчики
      не могли все предсказать - инструмент получился куда более
      универсальным, чем ожидалось. На нем можно делать даже библиотеки и
      приложения для науки! Об этом и поговорим.</p>

      <p>Расскажу, как использовать мультиплатформу для науки и о науке
      создания мультиплатформных приложений за пределами сектора мобильной
      разработки. С примерами!</p>
- lang: es
  startDate: '2020-10-13'
  endDate: '2020-10-13'
  location: Bogotá, Colombia
  speaker: Santiago Carrillo
  title: Ada Day Conf
  subject: Creando Apps en Android con Kotlin
  url: https://www.meetup.com/ada-school/events/273743263/
- lang: en
  startDate: '2020-10-17'
  endDate: '2020-10-17'
  location: Dublin, Ireland
  speaker: Carlos Mota
  title: DevFest UK and Ireland 2020 with Google Developer Groups
  subject: 'A Multiplatform triathlon: Kotlin through Android, iOS and Web'
  url: https://www.devfest-uki.com/speakers-more-details
  description:
    __cdata: >

      <p>For several years now, that we’ve been trying to find new solutions
      on how we could develop a single project and run it on all platforms.
      We’ve been seeing all types of solutions: some are web-based, others
      require you to learn a new language, and others even may require that
      you pay a monthly fee to use. It also comes with the drawback that all
      your UI depends on the framework implementation. So, if there’s a
      native update you’ll need to wait until someone rewrites the widgets
      for you to update your app.</p>

      <p>Kotlin multiplatform gives us a new solution. It focuses on sharing
      your business logic across all platforms, leaving the UI to be
      implemented natively. Since it’s Kotlin, you can take full advantage
      of its language features - concise, safe, etc. Moreover, if you’re
      coming from android you might already be familiarised with Kotlin and
      even if you’re an iOS developer you’ll see that it’s quite similar to
      Swift.</p>
- lang: en
  startDate: '2020-10-13'
  endDate: '2020-10-13'
  location: Amsterdam, The Netherlands
  speaker: Cristian Postoaca
  title: Amsterdam QE Community
  subject: Kotlin for QEs Webinar
  url: https://www.meetup.com/Amsterdam-QE-Community/events/273609565/
  description:
    __cdata: >

      <p>At this one-hour webinar, we plan to start from scratch. What to
      expect:

      * An introduction to the concepts that make Kotlin good

      * Compatibility between Java and Kotlin

      * How to write and run your first program In Kotlin</p>
- lang: en
  startDate: '2020-10-17'
  endDate: '2020-10-17'
  location: Accra, Ghana
  speaker: Saadat Aliyu
  title: DevFest Ghana 2020 [Virtual Event]
  subject: Introducing Kotlin Multiplatform
  url: >-
    https://gdg.community.dev/events/details/google-gdg-accra-presents-devfest-ghana-2020-virtual-event-2/
- lang: en
  startDate: '2020-10-17'
  endDate: '2020-10-17'
  location: Bucharest, Romania
  speaker: Enrique López
  title: DevFest Romania 2020
  subject: '[Mobile] Coroutines for JVM'
  url: >-
    https://gdg.community.dev/events/details/google-gdg-bucharest-presents-devfest-romania-2020-with-gdg/
  description:
    __cdata: >

      <p>Have you ever wondered how the coroutines work under the hood? What
      were the design goals of the Kotlin coroutines and how are they
      implemented on JVM? This session will help you to understand some of
      the underlying principles behind the coroutines, and how they can be
      effectively be used on the JVM.</p>
- lang: en
  startDate: '2020-10-17'
  endDate: '2020-10-17'
  location: Bucharest, Romania
  speaker: Josh Long
  title: DevFest Romania 2020
  subject: '[Cloud] Kotlin and Spring: Pragmatism and Power'
  url: >-
    https://gdg.community.dev/events/details/google-gdg-bucharest-presents-devfest-romania-2020-with-gdg/
  description:
    __cdata: >

      <p>Spring Boot marries flexibility with common sense defaults to make
      application development on the JVM pleasant. Kotlin, the
      productivity-focused language from JetBrains makes the experience
      cleaner and even more pleasant! Join Spring Developer Advocate Josh
      Long to learn how they work together.</p>
- lang: en
  startDate: '2020-10-17'
  endDate: '2020-10-17'
  location: Bucharest, Romania
  speaker: John O'Reilly
  title: DevFest Romania 2020
  subject: '[Mobile] Declarative UI ❤️ Kotlin Multiplatform!'
  url: >-
    https://gdg.community.dev/events/details/google-gdg-bucharest-presents-devfest-romania-2020-with-gdg/
  description:
    __cdata: >

      <p>In this session John will demonstrate the power of both Kotlin
      Multiplatform and Declarative UI frameworks like Jetpack Compose and
      SwiftUI by live-coding the development of an Android and an iOS app
      that utilises same shared Kotlin code.</p>
- lang: en
  startDate: '2020-10-17'
  endDate: '2020-10-17'
  location: Bucharest, Romania
  speaker: Magda Miu
  title: DevFest Romania 2020
  subject: '[Mobile] Clean Code with Kotlin'
  url: >-
    https://gdg.community.dev/events/details/google-gdg-bucharest-presents-devfest-romania-2020-with-gdg/
  description:
    __cdata: >

      <p>With Kotlin we are able to write concise, expressive and safe code.
      Sounds like clean code, doesn’t it? During this presentation we will
      recap what clean code is, we will highlight the importance of defining
      meaningful names and how to write clean functions and classes. Finally
      we will be able to learn more about the advantages of immutability and
      how to handle the errors in Kotlin. By the end of the session, you
      will have a better understanding of what clean code means and you will
      learn a series of tips and tricks ready to be applied in your
      code.</p>
- lang: en
  startDate: '2020-10-07'
  endDate: '2020-10-07'
  location: London, UK
  speaker: Sebastian Aigner, Raul Raja, Leland Richardson, Christina Lee
  title: Kotlin London
  subject: October 2020 Online Kotlin Meetup - Kotlin 1.4 Special
  url: https://www.meetup.com/kotlin-london/events/273408201/
  description:
    __cdata: >

      <p>JetBrains' online event during 12-15 October will deep-dive into
      the Kotlin 1.4 release. As a Community Partner for the event, we're
      changing our regular virtual meetup format into a discussion panel,
      looking at Kotlin 1.4 and beyond.</p>

      <p>The panel will be moderated by Pablo Gonzales Alonso. The
      live-stream will be available on the Kotlin London Youtube channel
      (https://www.youtube.com/c/kotlinlondon/).</p>
- lang: de
  startDate: '2020-10-07'
  endDate: '2020-10-07'
  location: Bern,Switzerland
  speaker: Adrian Burri
  title: Kotlin User Group Bern
  subject: Functional Kotlin - Live Demo and Hands On
  url: https://www.meetup.com/Kotlin-User-Group-Bern/events/273563043/
  description:
    __cdata: >

      <p>Kotlin bietet einige Sprachkonstrukte, welche einen funktionalen
      Programmierstil unterstützen. In dieser Hands-On Session werden wir
      einige der zentralen Konzepte der funktionalen Programmierung
      erläutern und deren Umsetzung in Kotlin anhand Live-Demos und Übungen
      kennenlernen. Level: Anfänger - Fortgeschrittene</p>
- lang: en
  startDate: '2020-10-12'
  endDate: '2020-10-12'
  location: Minneapolis, MN
  speaker: Colin Lee
  title: Twin Cities Kotlin User Group
  subject: Kotlin 1.4 Virtual Event
  url: https://www.meetup.com/Twin-Cities-Kotlin-User-Group/events/273272099/
  description:
    __cdata: >

      <p>The event of the year is on! Join us on October 12–15 for 4 days of
      Kotlin as we host the Kotlin 1.4 Online Event. You can tune in at any
      point during the event to listen to the talks, chat with the team, and
      ask the speakers questions. In addition to this, there will be lots of
      activities and entertainment including: Q&A sessions QuizQuest, with
      prize raffles for participants Virtual Kotlin Booth Event chat.</p>
- lang: en
  startDate: '2020-10-13'
  endDate: '2020-10-13'
  location: Philadelphia, PA, USA
  speaker: Matt Inger
  title: PhillyJUG
  subject: >-
    Exploring Kotlin Coroutines: What are they and why should I be using
    them?
  url: https://www.meetup.com/PhillyJUG/events/270763930/
  description:
    __cdata: >

      <p>Asynchronous programming is hard. JVM users have traditionally had
      to rely on directly using thread pools, or integrating third party
      libraries like RxJava to accomplish asynchronous tasks.</p>

      <p>Let's explore how the coroutines implementation in the Kotlin
      language can make asynchronous programming much more programmer
      friendly. In particular, how it produces more readable and easier to

      maintain code. We'll compare it with RxJava and see how we can go back
      and forth between the two.</p>
- lang: en
  startDate: '2020-10-22'
  endDate: '2020-10-22'
  location: Irvine, USA
  speaker: Ryan Simon
  title: OC Kotlin Krew
  subject: Kotlin and Jetpack Compose Alpha
  url: https://www.meetup.com/OCKotlinKrew/events/273335404/
  description:
    __cdata: |

      <p>- Previous experience with programming in any language
      - Looking to learn new languages
      - Want to learn about new and existing Kotlin concepts
      - A desire to join a community of passionate Kotlin engineers</p>
- lang: en
  startDate: '2020-09-29'
  endDate: '2020-09-29'
  location: Thessaloniki, Greece
  speaker: Antonis Lillis
  title: Thessaloniki not-only Java Meetup Group
  subject: Kotlin for Java developers
  url: https://www.meetup.com/Thessaloniki-Not-Only-Java/events/273318322/
  description:
    __cdata: >

      <p>Do you like Java but wish you didn’t have to write so much
      boilerplate code? Kotlin aims to address many of the pitfalls that are
      common with Java development, while making your code more concise,
      safe, and expressive. It is also 100% interoperable with Java and can
      be mixed in the same project.</p>
- lang: 'no'
  startDate: '2020-09-30'
  endDate: '2020-09-30'
  location: Hamar, Norway
  speaker: Henrik Stene, Ole Hjalmar Herje
  title: Hamar Digirama
  subject: Kotlin - Umulig å ikke bli forelska?
  url: https://www.meetup.com/Hamar-Digirama/events/273345273/
  description:
    __cdata: >

      <p>Hamar Digirama inviterer til Kotlin-kveld i avslappende omgivelser
      på Hamars koseligste ølbar, Gullkorn.</p>

      <p>Kotlin er en russisk øy nær St. Petersburg innerst i Finskebukta,
      men også et populært programmeringsspråk på JVM-en.</p>

      <p>Kotlin ble lansert i 2011 og er ifølge skaperne designet for å være
      en bedre versjon av Java.</p>

      <p>I fjor fortalte Google at Kotlin nå var blitt deres foretrukne
      programmeringsspråk på Android. Her lokalt på Hamar utvikler større
      selskaper som Eika og Norsk Tipping integrasjonstjenester i
      språket.</p>

      <p>Ønsker du å få en smakebit og er litt nysgjerrig på om Kotlin er
      noe for deg? Vi har 2 dyktige utviklere og foredragsholdere som gir en
      intro til Kotlin samt tips til gode biblioteker du burde ta i
      bruk.</p>
- lang: en
  startDate: '2020-10-01'
  endDate: '2020-10-01'
  location: Kano, Nigeria
  speaker: Saadat Aliyu
  title: Kotlin Kano User Group, Nigeria
  subject: '#30DaysOfKotlin'
  url: https://www.meetup.com/Kotlin-Kano-User-Group-Nigeria/events/273211014/
  description:
    __cdata: >

      <p>The #30DaysOfCode challenge is going to start on the 1st of October
      2020. The goal of this challenge is to encourage developers to learn
      and be proficient in the Kotlin language and also help newbies start
      working on projects using Kotlin. Participants are expected to
      sacrifice at least one hour every day to learn the core Kotlin.</p>
- lang: es
  startDate: '2020-10-01'
  endDate: '2020-10-01'
  location: México City, Mexico
  speaker: Bedu
  title: Academia de tecnología y programación México (BEDU)
  subject: 'Kotlin: Crea una App en 90 minutos/Sesiones en vivo'
  url: https://www.meetup.com/DevelopersAcademy/events/273146911/
  description:
    __cdata: >

      <p>En BEDU nos interesa que sigas en casa sano y salvo, para que
      podamos vernos más adelante, por esta razón hacemos nuestros Workshops
      en la modalidad de "Sesiones en vivo" nuestro evento "Kotlin: Crea una
      app en 90 minutos " el próximo Jueves 1 de Octubre a las 7 pm. Se
      transmitirá en la plataforma de Zoom https://zoom.us/</p>
- lang: en
  startDate: '2020-10-07'
  endDate: '2020-10-07'
  location: San Diego, CA
  speaker: Ian Brandt
  title: San Diego Kotlin User Group
  subject: Monthly Kotlin Online!
  url: https://www.meetup.com/sd-kotlin/events/hrrbwrybcnbkb/
- lang: en
  startDate: '2020-10-08'
  endDate: '2020-10-08'
  location: Washington, DC
  speaker: Russell Wolf
  title: AndroidSummit 2020
  subject: What’s new with Kotlin Multiplatform libraries?
  url: >-
    https://emamo.com/event/android-summit-2020/s/whats-new-with-kotlin-multiplatform-libraries-aBErON
  description:
    __cdata: >

      <p>How do I create libraries for Kotlin Multiplatform projects? Kotlin
      lets you share common code between different target platforms, but by
      default only a limit set of platform-agnostic APIs are available to
      the code. As Multiplatform development really starts to take off,
      there must also be a robust ecosystem of third party libraries
      available to application developers.</p>

      <p>I’ll talk through what it looks like to create such a library,
      drawing from my experience building and maintaining one of my own
      starting in the early days of Kotlin/Native. We'll talk about how to
      find shared abstractions around different platform APIs, how to handle
      the fast-paced evolution of this environment, and what this all felt
      like as a first-time library developer. When we're done, you’ll be
      ready to leverage the growing ecosystem as well as make your own
      contributions.</p>
- lang: en
  startDate: '2020-10-08'
  endDate: '2020-10-08'
  location: Washington, DC
  speaker: Kevin Galligan
  title: AndroidSummit 2020
  subject: Kotlin Multiplatform In Production
  url: >-
    https://emamo.com/event/android-summit-2020/s/kotlin-multiplatform-in-production-WvLkLN
  description:
    __cdata: >

      <p>Kotlin Mutliplatform for native mobile is maturing, but it's still
      in the early adopter phase. That means things have been moving fast,
      and the docs out in the ecosystem can be confusing to navigate.
      However, many orgs are exploring KMP and putting KMP into production.
      The tech is ready today. We at Touchlab are heavily involved in both
      library and tool development, as well as working with industry leaders
      on implementing KMP solutions at scale. In this talk, I'll go over the
      state-of-the-art, what tools and libraries we like to use, and how to
      get started both with application and library development.</p>
- lang: en
  startDate: '2020-10-08'
  endDate: '2020-10-08'
  location: Berlin, Germany
  speaker: Rosário Pereira Fernandes
  title: .droidcon EMEA
  subject: 'Firebase and Kotlin: Extensions, Coroutines and Flows'
  url: https://www.online.droidcon.com/emea-agenda
  description:
    __cdata: >

      <p>Android is now Kotlin-first, but most of the existing libraries and
      SDKs were written in Java. Despite the effort that the Firebase team
      has put in coming up with KTX libraries for their Android SDK, there
      are still a few Kotlin features that have been missed out.</p>

      <p>In this session, Rosário will talk about some of the features that
      are present in the KTX libraries and the features that you can
      implement yourself to get cleaner and more idiomatic Kotlin code.</p>

      <p>You’ll learn how Sequences, Sealed Classes, Coroutines and
      Asynchronous Flow can provide you with a kotlin-first experience when
      working with Firebase’s Android Java SDK.</p>
- lang: en
  startDate: '2020-10-08'
  endDate: '2020-10-08'
  location: Berlin, Germany
  speaker: Antonio Leiva
  title: .droidcon EMEA
  subject: First steps into Kotlin for Android Development
  url: https://www.online.droidcon.com/emea-agenda
  description:
    __cdata: >

      <p>If you're still struggling to start using Kotlin in your Android
      Apps, this is your best chance! I'll cover the concepts and ideas that
      you need to start using it, and you'll lose the fear to learn a new
      language.

      Because Kotlin is so easy to learn and so enjoyable, that you'll never
      look back to Java again.</p>

      <p>Here are some things we will cover:</p>

      <p>- Intro to Kotlin

      - Create a new project

      - Funciones

      - Variables

      - Classes

      - Properties

      - Data Classes

      - Extension Functions</p>

      <p>Key learning concepts:

      - How to create a new Android Studio project using Kotlin

      - The basics of the Kotlin language

      - How they compare with Java and how Kotlin will boost your
      productivity</p>

      <p>Recommendations for attendees:

      - Basic knowledge of Android development using Java

      - 2 screens, to be able to see their own Android Studio and the
      streaming at the same time</p>
- lang: en
  startDate: '2020-10-08'
  endDate: '2020-10-08'
  location: Berlin, Germany
  speaker: Sebastiano Poggi
  title: .droidcon EMEA
  subject: 'Ktor to your heart’s content: easy mobile backends in Kotlin'
  url: https://www.online.droidcon.com/emea-agenda
  description:
    __cdata: >

      <p>Thump thump… thump thump… thump thump…</p>

      <p>Most Android developers are familiar with Kotlin and use it every
      day with great success (and joy!). But the bloodline of the language
      extends well beyond Android! From cross-platform development, to the
      desktop, to the web, to backends, Kotlin’s pedigree as a versatile
      language puts all us developers in a great position to leverage
      existing knowledge for a variety of tasks outside a mobile engineer’s
      comfort zone.</p>

      <p>In this session we’ll use Kotlin, Ktor and coroutines to write a
      backend for our splendid fictional mobile app product: PushBeat. After
      learning the basics of a RESTful API, we’ll see what Ktor takes care
      of for us, what features may be helpful for our mobile projects, and
      how little we actually need to learn to be a productive backend
      engineer in no time!</p>
- lang: en
  startDate: '2020-10-08'
  endDate: '2020-10-08'
  location: Berlin, Germany
  speaker: David Vávra
  title: .droidcon EMEA
  subject: Practical Android CI/CD with GitHub Actions and Kotlin script
  url: https://www.online.droidcon.com/emea-agenda
  description:
    __cdata: >

      <p>Setting up CI/CD pipeline should be the first thing an Android
      developer should do when starting a new project. Think automatic
      versioning, verification of pull requests, completing JIRA tasks, and
      automated deploys to Firebase App Distribution or Google Play. Yet
      many projects are still doing all of that manually. Is it hard to
      setup? Or too expensive? I will show you a free, easy-to-configure and
      flexible way with GitHub Actions and Kotlin scripts.</p>
- lang: en
  startDate: '2020-10-08'
  endDate: '2020-10-08'
  location: Berlin, Germany
  speaker: Tunji Dahunsi
  title: .droidcon EMEA
  subject: Garbage collection free video pipelines with Kotlin and coroutines
  url: https://www.online.droidcon.com/emea-agenda
  description:
    __cdata: >

      <p>In today's world where social distancing is common place, video as
      a medium has become increasingly important; from video conferencing at
      work for those who work from home, to being the major way sports are
      experienced in lieu of being able to watch live in person.</p>

      <p>This talk will touch lightly on the h264 and FLV formats, and cover
      the Android Camera2 APIs. We'll see how the Kotlin coroutines approach
      to structured concurrency makes it easy to create AV pipelines on
      Android with minimal object allocations.</p>

      <p>You'll leave this session with an understanding on how to create
      your own fast, efficient, and robust video streaming experience.</p>
- lang: en
  startDate: '2020-10-08'
  endDate: '2020-10-08'
  location: Berlin, Germany
  speaker: Hubert Kosacki
  title: .droidcon EMEA
  subject: The Adventures of a Kotlin-based Library Developer
  url: https://www.online.droidcon.com/emea-agenda
  description:
    __cdata: >

      <p>The journey through binary compatibility ambushes, exposed APIs
      consistency risks and Kotlin features built-in-traps might be tough.
      You need to be aware of these, when working on a library that is being
      developed in Kotlin, especially when migrating it from the plain old
      Java code. This presentation will show you some of the things that
      take place under the hood when writing Kotlin code.</p>
- lang: en
  startDate: '2020-10-08'
  endDate: '2020-10-08'
  location: Berlin, Germany
  speaker: Mohit Sarveiya
  title: .droidcon EMEA
  subject: Writing Kotlin Compiler Plugins with Arrow Meta
  url: https://www.online.droidcon.com/emea-agenda
  description:
    __cdata: >

      <p>Writing a compiler plugin is an uncharted area for many. There is
      very little documentation. It requires a lot of scaffolding. With the
      introduction of Arrow Meta, writing compiler plugins just got easier.
      It's a library that provides a functional API for creating
      plugins.</p>

      <p>In this talk, we’ll learn about how to write and test compiler
      plugins with Arrow Meta. This library provides an API for source
      transformations, automatic code refactoring, and much more. We’ll look
      at main use cases from type classes, comprehensions, and lenses that
      are made possible with Arrow Meta. We’ll also look at how to test each
      use case</p>

      <p>Under the hood, Arrow Meta supplements the compiler by hooking into
      the various compilation phases. We’ll look at the architecture of
      Arrow Meta and how this works. We’ll also explore the potential Kotlin
      multiplatform support. By the end of this talk, you will have a tool
      that you could use to create plugins.</p>
- lang: en
  startDate: '2020-10-08'
  endDate: '2020-10-08'
  location: Berlin, Germany
  speaker: Eric Lafortune
  title: .droidcon EMEA
  subject: The effects of Kotlin inside Android apps and libraries
  url: https://www.online.droidcon.com/emea-agenda
  description:
    __cdata: >

      <p>Many Android developers are working in Kotlin nowadays. On Android,
      your Kotlin source code gets compiled to Java bytecode, and eventually
      to Dalvik bytecode. How is the result different compared to starting
      from Java source code then? Is it compatible? Can it be as compact? Is
      it as secure?</p>

      <p>We'll look at the differences. We've extended our open source code
      optimizer ProGuard and our protection software DexGuard to fully
      support Kotlin. We'll now share our experiences and point out what can
      be important in your apps and in your libraries. We'll demonstrate our
      new open source tool to view the

      Kotlin metadata hiding inside your apps. We'll show how to optimize
      and obfuscate Kotlin libraries in such a way that they remain
      compatible in other Kotlin projects.</p>

      <p>Armed with this knowledge, you'll better understand your own Kotlin
      projects and you can tune them to create more compact and more secure
      software.</p>
- lang: en
  startDate: '2020-10-09'
  endDate: '2020-10-09'
  location: Berlin, Germany
  speaker: Ivan Kinash
  title: .droidcon EMEA
  subject: Kotlin Metadata and Beyond
  url: https://www.online.droidcon.com/emea-agenda
  description:
    __cdata: >

      <p>Kotlin compiler uses a few different ways to store metadata for
      reflection - as well as other modern features of the language.</p>

      <p>In this session, we'll discuss the design of this mechanism from
      the inside out. And we'll explain why it's so important to keep the
      metadata secure.</p>
- lang: en
  startDate: '2020-10-09'
  endDate: '2020-10-09'
  location: Berlin, Germany
  speaker: Lukas Lechner
  title: .droidcon EMEA
  subject: >-
    Why Exception Handling with Kotlin Coroutines is hard and how to master
    it
  url: https://www.online.droidcon.com/emea-agenda
  description:
    __cdata: >

      <p>Getting the “happy path” right with Kotlin Coroutines is pretty
      straightforward. On the other hand, handling exceptions appropriately
      when something goes wrong is not that trivial.</p>

      <p>In this talk, you will learn about the reasons for the complexity
      of exception handling with Kotlin Coroutines and about all things you
      need to consider to appropriately deal with occurring exceptions.</p>

      <p>You will learn when you should use a conventional try-catch clause,
      and when you should install a CoroutineExceptionHandler instead.</p>

      <p>You will also learn about the special properties of top-level
      Coroutines when it comes to exception handling and how they differ
      when they are starting with launch and async.Furthermore, you will
      learn all about the exception handling peculiarities of the scoping
      functions coroutineScope{} and supervisorScope{} and why you should
      re-throw CancellationExceptions to avoid subtle errors.</p>

      <p>This talk is for developers that are already familiar with the
      basics of Kotlin Coroutines but still struggle to understand how
      exception handling works in detail. By the end of this talk, you will
      have a better understanding of how exceptions are treated by the
      Coroutines machinery and how you can handle them appropriately.</p>
- lang: en
  startDate: '2020-10-09'
  endDate: '2020-10-09'
  location: Berlin, Germany
  speaker: Eury Perez
  title: .droidcon EMEA
  subject: Write smarter code with Sealed Classes and Lambdas in Kotlin
  url: https://www.online.droidcon.com/emea-agenda
  description:
    __cdata: >

      <p>Kotlin is a very powerful language with very interesting features.
      Sealed Classes and Lambda Functions are two of my favorites.</p>

      <p>Let's see how we can use them to make our code looks way more
      elegant, by avoiding interface implementations in many places,
      reducing the amount of code and also take advantage of the Kotlin's
      smart-cast feature to have type safety and avoiding castings while
      doing that.</p>
- lang: en
  startDate: '2020-11-09'
  endDate: '2020-11-09'
  location: Copenhagen, Denmark
  speaker: Eamonn Boyle, Garth Gilmour
  title: GOTO Copenhagen
  subject: A TypeScript Fan's KotlinJS Adventures
  url: https://gotocph.com/november-2020/schedule?date=2020-11-09
  description:
    __cdata: >

      <p>At Instil Software they standardize on Kotlin for server-side
      development. Within the training team, they offer a Kotlin Native
      Workshop, for which Garth and Eamonn wrote a Kotlin Native version of
      the classic game Breakout.</p>

      <p>Being massive TypeScript fans, it would always be their language of
      choice when working on JavaScript platforms. They didn't feel the
      drive to switch to other languages that transpile to JS such as Fable
      (F#), Scala.js, or even KotlinJS, as they always saw Kotlin on the JVM
      as the solution to a problem, the problem being Java.</p>

      <p>In this talk the dynamic duo will go out of their comfort zone and
      recreate a Breakout clone for the browser using KotlinJS.</p>

      <p>They will make use of React, Redux and use React Three Fiber for
      WebGL graphics. Moreover, they will explore what this transition to
      KotlinJS is like for a TypeScript fanboy and try to answer some
      questions along the way.</p>
- lang: en
  startDate: '2020-11-12'
  endDate: '2020-11-12'
  location: Copenhagen, Denmark
  speaker: Eamonn Boyle, Garth Gilmour
  title: GOTO Copenhagen
  subject: Learning Kotlin/JS by Building Web Apps in React &amp; Redux
  url: https://gotocph.com/november-2020/schedule?date=2020-11-12
  description:
    __cdata: >

      <p>In this workshop we will learn the full Kotlin/JS feature set by
      building Web Applications in React and Redux. We will create projects
      from scratch based on the Kotlin Gradle DSL, and then iteratively
      assemble a rich UI via the Kotlin/JS language and Kotlin-React DSL.
      Application state will be managed via Redux using the functional style
      with React Hooks.</p>

      <p>You'll learn how coroutines simplify asynchronous workflows and
      concurrency. You'll also learn how interoperability with TypeScript
      allows you to leverage existing JS libraries in a strongly typed
      way.</p>

      <p>By the end of the workshop you will have been exposed to some of
      the advanced features of Kotlin and be comfortable using Kotlin for JS
      platforms.</p>
- lang: en
  startDate: '2020-09-26'
  endDate: '2020-09-26'
  location: Pune, India
  speaker: Christian Hujer
  title: TechnoWise
  subject: 'TechnoWise: Kotlin from 0 to 100'
  url: https://www.meetup.com/TechnoWise/events/273205509/
  description:
    __cdata: >

      <p>KOTLIN is the new star amongst programming languages.
      Multi-paradigm, running on JVM, JavaScript, Android, iOS, and native
      runtimes, Kotlin conquers one platform after another.</p>

      <p>But the true story behind the success of Kotlin is developer
      convenience. Kotlin is designed to be as much like Java as possible
      where it makes sense, and as different from Java as possible where the
      design choices of Java get in the way.</p>

      <p>Although that legacy seems officially denied, others may describe
      Kotlin as the best mix between Java and Ruby.</p>
- lang: es
  startDate: '2020-09-24'
  endDate: '2020-09-24'
  location: La Paz, Bolivia
  speaker: Gustavo Lizárraga
  title: Kotlin La Paz
  subject: Kotlin Nights La Paz - Vol. 9
  url: https://www.meetup.com/KotlinLPZ/events/273362267/
  description:
    __cdata: >

      <p>El constante dilema de patrones de diseño, arquitecturas de diseño
      o arquitecturas en general es un tema que debe tomar mucha importancia
      en los desarrolladores, ya que debemos notar las diferencias y que
      debemos utilizar dependiendo el proyecto en el que estemos trabajando.
      Es por ello que éste Kotlin Night, estará destinado a hablar de
      Arquitecturas.</p>
- lang: de
  startDate: '2020-10-13'
  endDate: '2020-10-13'
  location: Köln, Germany
  speaker: Sebastian Aigner
  title: KKON 2020
  subject: >-
    Keynote: Keep Kotlin Fun - Ein unterhaltsamer Streifzug durch die
    Features von Kotlin
  url: >-
    https://rheinwerk-kkon.de/programm/aigner-keynote-keep-kotlin-fun-ein-unterhaltsamer-streifzug-durch-die-features-von-kotlin/
  description:
    __cdata: >

      <p>Von Emoji-Generatoren bis hin zu Multiplayer-Spielen, Treiber für
      Mini-Drucker, IoT-Integration oder Slack Message Parser: Prototypen
      für kuriose Ideen sind ein guter Antrieb, um Neues zu lernen – und sei
      es auch nur, um zu beweisen, dass Nichts unmöglich ist.</p>

      <p>Erleben Sie hautnah den Spaß und die Faszination beim Erschaffen
      von etwas wirklich Außergewöhnlichem! Die kleinen Ideen, die einen
      nachts wachhalten, bis der erste, kleinste Proof of Concept
      zusammengehackt ist. Gemeinsam mit Sebastian Aigner erforschen Sie,
      wie Sie die mächtigen Features von Kotlin bei diesen Projekten nutzen.
      Dabei kommt eine bunte Mischung zum Einsatz aus Sprachfeatures,
      Libraries und Praxisbeispielen, die Ihnen vielleicht nicht jeden Tag
      begegnen.</p>

      <p>Selbst wenn Sie gerade nicht an eigenen irrwitzigen Projekten
      arbeiten, werden Sie in dem Vortrag einige neue Herangehensweisen
      kennenlernen, um Ihre Aufgaben mit Kotlin zu lösen. Und zwar so, dass
      man sie nur noch schwer vergisst.</p>
- lang: de
  startDate: '2020-10-13'
  endDate: '2020-10-13'
  location: Köln, Germany
  speaker: Danny Preussler
  title: KKON 2020
  subject: 'Keynote: Mut zur Veränderung: Verlernen Sie Ihr (Java-)Wissen!'
  url: >-
    https://rheinwerk-kkon.de/programm/vortrag-danny-preussler-rheinwerk-konferenz-fuer-kotlin/
  description:
    __cdata: >

      <p>Viele Kotlin-Entwickler haben vorher mit Java gearbeitet, oft
      jahrelang. Und am Ende ist genau diese Erfahrung der Grund, warum
      Kotlin so viel Zuspruch bekommt: Vieles ist deutlich einfacher und
      bequemer. Aber trotz der bekannten und geliebten Features von Kotlin
      halten zahlreiche Entwickler an den bekannten Konzepten aus der
      Java-Welt fest, oft unbewusst. Sie sind fast schon gefangen in Javas
      Denkmustern. Das hat Methode, denn was man einmal gelernt hat,
      verlernt man so schnell nicht wieder. Aber um sich vollständig auf
      Kotlin einzulassen, muss man sich auch trauen, Dinge zu verlernen
      …</p>
- lang: de
  startDate: '2020-10-12'
  endDate: '2020-10-12'
  location: Köln, Germany
  speaker: Stefan Scheidt
  title: KKON 2020
  subject: Von Java zu Kotlin – die Basics
  url: >-
    https://rheinwerk-kkon.de/programm/scheidt-von-java-zu-kotlin-die-basics/
  description:
    __cdata: >

      <p>Als ausgewachsener Java-Entwickler gelingt der Umstieg auf Kotlin
      meist reibungslos, ist aber auch kein Kinderspiel. In diesem Vortrag
      schauen wir uns klassische Pain Points der Java-Entwicklung an und wie
      man sie mit Kotlin elegant lösen kann. Die wichtigsten
      Kotlin-Konstrukte werden anhand von Java-Äquivalenten erklärt. Und um
      noch näher dran zu sein, zeigt Volkmar ein paar Kotlin-Zeilen in einem
      Live Coding.</p>
- lang: de
  startDate: '2020-10-13'
  endDate: '2020-10-13'
  location: Köln, Germany
  speaker: Wolfram Rittmeyer
  title: KKON 2020
  subject: Einführung in Kotlins Koroutinen
  url: >-
    https://rheinwerk-kkon.de/programm/rittmeyer-einfuerhung-in-kotlins-koroutinen/
  description:
    __cdata: >

      <p>Mit Kotlins Koroutinen wurde das Entwickeln asynchroner Programme
      in Kotlin stark vereinfacht. In seinem Talk zeigt Wolfram Rittmeyer,
      wie Koroutinen funktionieren und veranschaulicht wichtige Konzepte wie
      CoroutineContext, CoroutineScope, Cancellation und Exception Handling.
      Auch das von Jetbrains hochgehaltene Konzept der Structured
      Concurrency wird behandelt.</p>

      <p>Am Ende des Vortrags kennen Sie die Vorzüge (und auch die
      Nachteile) von Koroutinen im Vergleich zu herkömmlichen Konzepten und
      können Koroutinen direkt in Ihren Kotlin-Projekten einsetzen.</p>
- lang: de
  startDate: '2020-10-13'
  endDate: '2020-10-13'
  location: Köln, Germany
  speaker: Werner Eberling
  title: KKON 2020
  subject: Contract Based Testing mit Kotlin
  url: >-
    https://rheinwerk-kkon.de/programm/vortrag-werner-eberling-contract-based-testing-mit-kotlin/
  description:
    __cdata: >

      <p>Contract Based Testing mal etwas anders – mit Consumer Driven
      Contracts (CDC) wird die Herangehensweise der API-Definition umgedreht
      und auf das Wesentliche reduziert. Nicht der Dienstanbieter sagt, was
      er alles kann. Jeder Client definiert, was er braucht! Eine
      Möglichkeit dafür ist die Beschreibung der gewünschten Interaktionen
      und das Testen derselben mittels PACT. Werner Eberling zeigt Ihnen
      anhand live vorgeführter Beispiele, welche Idee hinter CDC steckt. Sie
      erfahren, wie PACT-Erzeugung und -Verifikation mit Kotlin von statten
      gehen, welche Vorteile dieser Ansatz hat und was ihn von einer reinen
      Schnittstellendokumentation à la Swagger unterscheidet.</p>
- lang: de
  startDate: '2020-10-13'
  endDate: '2020-10-13'
  location: Köln, Germany
  speaker: Philipp Hauer
  title: KKON 2020
  subject: Best Practices für Unit Testing mit Kotlin
  url: >-
    https://rheinwerk-kkon.de/programm/hauer-best-prectices-fuer-unit-testing-mit-kotlin/
  description:
    __cdata: >

      <p>Unit Testing in Kotlin macht Spaß und ist gleichzeitig knifflig.
      Wir können stark von Kotlins mächtigen Sprachfeatures profitieren und
      damit lesbare und kompakte Unit Tests schreiben. Aber um überhaupt
      idiomatischen Kotlin-Testcode zu schreiben, benötigen wir ein
      bestimmtes Test-Setup.</p>

      <p>Dieser Vortrag behandelt das nötige Wissen um Test Lifecycles, die
      Handhabung von Test Fixtures, die Herausforderungen beim Mocken, gute
      Assertion Libraries und die Mächtigkeit von Hilfsfunktionen und Data
      Classes. Anhand von Anekdoten aus der Praxis präsentiert Philipp Best
      Practices, mit denen wir Testcode schreiben, der idiomatisch, lesbar
      und kompakt ist und dabei sinnvolle Fehlermeldungen ausgibt.</p>
- lang: en
  startDate: '2020-10-13'
  endDate: '2020-10-13'
  location: Köln, Germany
  speaker: Márton Braun
  title: KKON 2020
  subject: Decompiling
  url: https://rheinwerk-kkon.de/programm/braun-decompiling/
  description:
    __cdata: >

      <p>Kotlin has many features that are leaps and bounds ahead of Java.
      However, its primary target platform being the JVM, all of these
      features still need to compile to the same bytecode as Java does. This
      is a look at how a variety of interesting Kotlin features are compiled
      to bytecode, and what their Java equivalents would be. Even though
      Kotlin abstracts away much of the virtual machine and the original
      feature set of Java with its own features, it’s still important to
      know what your Kotlin code compiles to. Not only can this knowledge
      give you the power to optimize your code, but it will also help you
      avoid subtle bugs that would otherwise be near impossible to track
      down.</p>
- lang: de
  startDate: '2020-10-13'
  endDate: '2020-10-13'
  location: Köln, Germany
  speaker: Daniel Bälz
  title: KKON 2020
  subject: Bessere Build-Skripte mit der Gradle Kotlin DSL
  url: >-
    https://rheinwerk-kkon.de/programm/baelz-bessere-build-skripte-mit-der-gradle-kotlin-dsl/
  description:
    __cdata: >

      <p>Sollte das Bearbeiten eines Gradle-Build-Skript nicht genauso viel
      Spaß machen wie die Entwicklung der App? Warum sollte ich mich mit
      Groovy beschäftigen, wenn ich mit Kotlin viel mehr Spaß habe? Mein
      Rat: Nutze einfach die Gradle Kotlin DSL!</p>

      <p>Dieser Vortrag gibt einen Überblick über Gradle-Build-Skripte mit
      Groovy und der Kotlin DSL. Darüber hinaus zeigt er Schritt für Schritt
      die Migration eines bestehenden Android-Projekts von Groovy nach
      Kotlin. In dieser Migration werden wir uns die Vor- und Nachteile der
      Kotlin DSL genauer ansehen und die Eignung für reale Projekte
      diskutieren.</p>
- lang: de
  startDate: '2020-10-13'
  endDate: '2020-10-13'
  location: Köln, Germany
  speaker: Thomas Haug
  title: KKON 2020
  subject: Graphdatenbanken mit Kotlin
  url: https://rheinwerk-kkon.de/programm/haug-graphdatenbanken-mit-kotlin/
  description:
    __cdata: >

      <p>Spielen die Beziehungen zwischen Entitäten eine große Rolle, eignen
      sich zur Speicherung nicht immer klassische (= relationale)
      Datenbanken. Hier kommen Graphdatenbanken ins Spiel. Typische
      Anwendungsbeispiele sind etwa die Darstellung von Beziehungen in
      sozialen Netzwerken oder die Analyse von IT-Netzwerken. In diesem
      Vortrag werden die Zugriffsmöglichkeiten von Kotlin auf
      unterschiedliche Graphdatenbanken (z. B. von JanusGraph, OrientDB,
      Cosmos DB und Neo4j) praktisch vorgestellt.</p>
- lang: de
  startDate: '2020-10-13'
  endDate: '2020-10-13'
  location: Köln, Germany
  speaker: Alexander von Below, Michal Harakal
  title: KKON 2020
  subject: 'Kotlin Multiplatform: von allen Seiten betrachtet'
  url: >-
    https://rheinwerk-kkon.de/programm/harakal-von-below-kotlin-multiplatform/
  description:
    __cdata: >

      <p>Kotlin Multiplatform erlaubt es, Kotlin auch für Systeme wie iOS zu
      nutzen. Auch wenn das Projekt zuletzt etwas unter dem Radar lief, hat
      es große Fortschritte gemacht. Dieser Talk gibt einen Überblick über
      den Stand der Cross-Plattform: Welche Vorteile und möglichen
      Einsatzgebiete gibt es? Welche Herausforderungen und Defizite stehen
      noch im Raum? Alexander und Michal beleuchten in diesem Vortrag neben
      der Android-Seite insbesondere die Frage, wie Kotlin im Ökosystem von
      Apple funktioniert.</p>
- lang: de
  startDate: '2020-10-13'
  endDate: '2020-10-13'
  location: Köln, Germany
  speaker: André Diermann
  title: KKON 2020
  subject: Kotlin erfolgreich in Projekten, Teams und Organisationen einführen
  url: >-
    https://rheinwerk-kkon.de/programm/vortrag-andre-diermann-kotlin-erfolgreich-in-projekten-teams-und-organisationen-einfuhren/
  description:
    __cdata: >

      <p>Kotlin ist eine moderne Programmiersprache, die unter Entwicklern
      immer beliebter wird – vor allem dank der zahlreichen smarten
      Sprach-Features, mit denen auch komplexe Sachverhalte sehr
      leichtgewichtig umgesetzt werden können. Warum also nicht gleich
      morgen mit der Entwicklung in Kotlin beginnen? Tatsächlich gibt es in
      der Praxis einige Fallstricke und Hürden zu meistern, damit eine
      erfolgreiche Einführung von Kotlin in Ihrem Projekt, Ihrem Team oder
      sogar Ihrer Organisation gelingt. In diesem diskursorientierten
      Vortrag stellt Ihnen André Diermann einige Transitions- bzw.
      Migrationsstrategien vor, damit auch Ihr Wechsel zu Kotlin von Anfang
      an einer voller Erfolg wird. Individuelle Fragen, persönliche
      Erfahrungsberichte und offene Diskussionen sind dabei sehr
      willkommen!</p>
- lang: de
  startDate: '2020-10-13'
  endDate: '2020-10-13'
  location: Köln, Germany
  speaker: Amanda Hinchman-Dominguez
  title: KKON 2020
  subject: >-
    Exploring Neural Networking with Kotlin Metaprogramming: A Cheaper
    Alternative for Deep Learning?
  url: >-
    https://rheinwerk-kkon.de/programm/hinchman-dominguez-exploring-neural-networking-with-kotlin-metaprogramming/
  description:
    __cdata: >

      <p>The talk highlights TornadoFX-Suite, which is a program that
      analyzes other TornadoFX projects and generates simple UI tests. In
      order to create smarter testing, we take a look at an new theory
      coming out of this project – how metaprogramming creates neural
      networking in comparison to neural networking in AI, and how neural
      networking in metaprogramming may provide a lot less processing power
      and more interesting results.</p>
- lang: de
  startDate: '2020-10-13'
  endDate: '2020-10-13'
  location: Köln, Germany
  speaker: Simon Wirtz
  title: KKON 2020
  subject: (Server as a Function) -> as a Service
  url: >-
    https://rheinwerk-kkon.de/programm/wirtz-server-as-a-function-as-a-service/
  description:
    __cdata: >

      <p>In diesem Vortrag lernen Sie mit „Server as a Function“ sowie
      „Function as a Service“ (FaaS) gleich zwei interessante Konzepte
      kennen und finden heraus, wie beides miteinander kombiniert werden
      kann. Wir wollen uns das http4k Toolkit ansehen Möglichkeiten
      kennenlernen, funktionale HTTP-Services mit Kotlin umzusetzen. In
      einem nächsten Schritt schauen wir uns an, wie http4k-Anwendungen in
      einer FaaS-Umgebung eingesetzt werden können. Wir nutzen dazu
      OpenFaaS, ein Open-Source Serverless-Framework welches auf Kubernetes
      betrieben wird. Das Ziel wird sein, http4k-Anwendungen als FaaS auf
      dieser Plattform einzusetzen. Abschließend wird gezeigt, wie die
      vorgestellten Technologien im Unternehmen des Referenten eingesetzt
      werden und wie sie genutzt werden, um eine Integrationsplattform für
      ein SaaS-Produkt zu schaffen.</p>
- lang: de
  startDate: '2020-10-13'
  endDate: '2020-10-13'
  location: Köln, Germany
  speaker: Stefan Scheidt
  title: KKON 2020
  subject: Frühling schreibt man mit K – Spring Boot mit Kotlin
  url: >-
    https://rheinwerk-kkon.de/programm/scheidt-fruehling-schreibt-man-mit-k-spring-boot-mit-kotlin/
  description:
    __cdata: >

      <p>Backend-Services für die JVM mit Spring Boot zu entwickeln fühlt
      sich an wie die erste warme Brise im Frühling nach einem kalten
      Winter. Dabei Java zu benutzen, erinnert einen aber trotz neuer
      Sprach-Features aus Java 11 an Schneeschippen mit Handschuhen und
      Mütze. Zum Glück geht es besser: mit Kotlin, einer prägnanten,
      sicheren, interoperablen Programmiersprache (nicht nur) für die JVM
      und mit hervorragendem Tool-Support. Der Talk stellt kurz die
      wesentlichen Stärken von Kotlin vor und zeigt dann im Live Coding, wie
      man mit Kotlin einen Spring Boot Microservice entwickelt. Zum
      Abschluss des Vortrags gibt es einen Erfahrungsbericht aus dem Einsatz
      in der Entwicklung einer Fulfillment-Plattform für REWE digital.
      Danach kann der Sommer kommen!</p>
- lang: de
  startDate: '2020-10-13'
  endDate: '2020-10-13'
  location: Köln, Germany
  speaker: Jan Hauer
  title: KKON 2020
  subject: Functional-Centered Design
  url: https://rheinwerk-kkon.de/programm/hauer-functional-centered-design/
  description:
    __cdata: >

      <p>Kotlin und Arrow, eine Kombination zum Schweben auf der Cloud.
      Anstatt uns durch den objektorientierten Dschungel von Schichten und
      Klassen zu kämpfen, können wir die Ausdrucksstärke des funktionalen
      Programmierens nutzen. Über dem Wirrwarr sind wir endlich frei, uns
      auf die Business-Logik zu konzentrieren. Wir erhalten kurzen und
      eleganten Code, der besser zu testen und verständlicher ist. Als Bonus
      ist die Verwendung von reactive-Techniken und Parallelisierung
      praktisch geschenkt. In dem Vortrag werden wir auch noch einmal das
      funktionale Paradigma betrachten. Anschließend steigen Sie im Live
      Coding voll in den funktionalen Entwurf ein und entwickeln eine kleine
      Spring-Boot-App. Natürlich funktional!</p>
- lang: de
  startDate: '2020-10-13'
  endDate: '2020-10-13'
  location: Köln, Germany
  speaker: Thomas Künneth
  title: KKON 2020
  subject: Wie man mit Kotlin native Apps für Android und iOS baut
  url: >-
    https://rheinwerk-kkon.de/programm/kuenneth-wie-man-mit-kotlin-native-apps-baut/
  description:
    __cdata: >

      <p>Kotlin hat Java unter Android als bevorzugte Sprache abgelöst. Auch
      im klassischen Backend gewinnt die moderne, funktionale
      Programmiersprache immer mehr Freunde. Besonders interessant ist aber,
      dass Kotlin auch für den Bau nativer iOS-Apps verwendet werden kann.
      Wie das funktioniert, wird in diesem Vortrag auf entwicklerfreundliche
      Weise dargestellt. Sie erfahren, was genau Kotlin/Native eigentlich
      ist, worauf man bei der Benutzung achten sollte, was schon gut klappt
      und was (noch) nicht. Anhand einer kleinen, aber vollständigen App
      werden wichtige Vorgehensweisen und Konzepte vorgestellt.</p>
- lang: de
  startDate: '2020-10-13'
  endDate: '2020-10-13'
  location: Köln, Germany
  speaker: Michal Harakal
  title: KKON 2020
  subject: 'Kotlin Compiler Plugins: Keine Scheu vor Experimenten!'
  url: >-
    https://rheinwerk-kkon.de/programm/michal-harakal-kotlin-compiler-plugins-keine-scheu-vor-experimenten/
  description:
    __cdata: >

      <p>Mit Jetpack Compose, dem Toolkit zur Entwicklung deklarativer
      Android-Oberflächen, hat Google gezeigt: Das Kotlin Compiler Plugin
      ermöglicht mächtige Spracherweiterungen und Konzepte auch ohne
      Änderungen in Kotlin selbst. Michal Harakals Vortrag zeigt Ihnen die
      Struktur des Kotlin-Compilers und stellt Ihnen die verschiedenen
      Kompilierungsphasen sowie Googles Bibliothek „Kotlin Symbol
      Processing“ vor. Wichtige Vorgehensweisen und Konzepte werden im
      Vortrag direkt live am Code-Beispiel illustriert. Nach dem Vortrag
      wissen Sie, wie Sie ein eigenes Kotlin Compiler Plugin entwickeln.</p>
- lang: en
  startDate: '2020-10-13'
  endDate: '2020-10-13'
  location: Köln, Germany
  speaker: Annyce Davis
  title: KKON 2020
  subject: Serverless Development in Kotlin
  url: https://rheinwerk-kkon.de/programm/davis-simply-serverless/
  description:
    __cdata: >

      <p>Is your team using lambdas? Do you hear your backend developers
      talking about serverless applications? Curious to learn more? If so,
      this talk is for you. Effective serverless architectures require less
      backend code, less complexity, less risk, and less tech debt. But how
      is that possible? This talk aims to answer that question for you.</p>

      <p>Serverless application design is becoming more and more prevalent.
      Now is the time to understand this powerful shift in backend
      development, simply.</p>
- lang: de
  startDate: '2020-10-13'
  endDate: '2020-10-13'
  location: Köln, Germany
  speaker: Frank Scheffler
  title: KKON 2020
  subject: 'Sprache als Werkzeug: DSLs mit Kotlin'
  url: >-
    https://rheinwerk-kkon.de/programm/scheffler-sprache-als-werkzeug-dsls-mit-kotlin/
  description:
    __cdata: >

      <p>Domain Specific Languages eignen sich seit jeher, komplexe
      Codestrukturen besser lesbar auszudrücken. Dabei unterstützen sie die
      Vermeidung redundanten Codes und reduzieren den Blick auf die
      wesentlichen Aspekte der Domäne. Der Vorteil interner DSLs gegenüber
      externen ist, dass sie sich direkt in einer Host-Programmiersprache
      entwickeln lassen. Kotlin bietet dafür mit seinen kompakten
      Sprachmitteln eine ideale Basis. Dieser Vortrag zeigt anhand konkreter
      Codebeispiele die Grundlagen zur Erstellung eigener DSLs mit
      Kotlin.</p>
- lang: de
  startDate: '2020-10-13'
  endDate: '2020-10-13'
  location: Köln, Germany
  speaker: Ralf Stuckert
  title: KKON 2020
  subject: Koroutinen-Testing
  url: >-
    https://rheinwerk-kkon.de/programm/stuckert-testen-von-kotlin-koroutinen/
  description:
    __cdata: >

      <p>Mit Koroutinen lässt sich Nebenläufigkeit in Kotlin einfach und gut
      strukturiert abbilden. Nebenläufigen Code zu Testen ist jedoch nicht
      ganz einfach, und basiert oft auf Überwachung mit Timeouts. Das
      Coroutine Testing Package macht das Testen von Koroutinen leichter.
      Über Test-Dispatcher und -Scopes ermöglicht es Kontrolle über die
      Ausführung von Koroutinen, die dediziert angehalten und weiter
      ausgeführt werden können. Zeitliche Abläufe können ohne unnötiges
      Warten kontrolliert werden. Dieser Vortrag gibt einen Einblick in die
      Möglichkeiten des Coroutine Testing Package.</p>
- lang: es
  startDate: '2020-09-24'
  endDate: '2020-09-24'
  location: México City, Mexico
  speaker: Bedu
  title: Academia de tecnología y programación México (BEDU)
  subject: 'Kotlin: El futuro del desarrollo móvil/Sesiones en vivo.'
  url: https://www.meetup.com/DevelopersAcademy/events/272662905/
  description:
    __cdata: >

      <p>Kotlin es considerado por Google como uno de los lenguajes
      oficiales para desarrollar en Android, es muy fácil de aprender y
      tiene alta demanda en el mercado además según los últimos datos
      facilitados por Google en el mundo hay 2.500 millones de dispositivos
      activos de Android.</p>

      <p>Estas son algunas de las ventajas que tenemos al usar Kotlin para
      desarrollar aplicaciones móviles:</p>

      <p>-Reduce las líneas de código necesarias para crear una app.</p>

      <p>-Los valores por defecto no aceptan valores nulos.</p>

      <p>-Todas las librerías y frameworks de Java son compatibles.</p>
- lang: en
  startDate: '2020-09-26'
  endDate: '2020-09-26'
  location: Mumbai, India
  speaker: Carlos Mota
  title: Kotlin Mumbai
  subject: Scoping Scoped Storage
  url: https://www.meetup.com/Kotlin-Mumbai/events/273000330/
  description:
    __cdata: >

      <p>This is still a sensitive subject to most of us due to the impact
      it had on most apps, but the most needed one! Scoped storage is one of
      the most important security features that has been released that
      empowers the user to have the final word when an app is accessing
      external files.

      In this talk, he is also going to share the dos and don’ts about these
      developments and how everything will get better at the end</p>
- lang: en
  startDate: '2020-09-26'
  endDate: '2020-09-26'
  location: Mumbai, India
  speaker: Wajahat Karim
  title: Kotlin Mumbai
  subject: 'Compose ❤️ Dino: Building Chrome''s T-Rex Game in Jetpack Compose'
  url: https://www.meetup.com/Kotlin-Mumbai/events/273000330/
  description:
    __cdata: >

      <p>Although Jetpack Compose is a toolkit to create Android UI in a
      declarative form with the power of Kotlin language. But it can be used
      as a canvas for generative art, animations, or even games.</p>

      <p>In this session, we'll take a look at the capabilities of Canvas
      API for Jetpack Compose and how can we implement Chrome's T-Rex Dino
      game. We'll discuss some challenges such as game loop, game state
      management, infinite parallax scrolling etc.

      By the end of this talk, you'll be more familiar with the concepts of
      Canvas in Jetpack Compose and how you can use it for games.</p>
- lang: en
  startDate: '2020-09-26'
  endDate: '2020-09-26'
  location: Hyderabad, Indian
  speaker: Nikhil Nanivadekar
  title: Kotlin Hyderabad
  subject: 'Do It Yourself: Collections'
  url: https://www.meetup.com/kotlinhyderabad/events/272697889/
  description:
    __cdata: >

      <p>Collections are among the basic building blocks for writing code.
      Frequently used collections such as List, Set, and Map are designed to
      serve a basic fundamental purpose, but sometimes these collections are
      not enough and developers will extend them to add new functionality.
      In this session, Nikhil will extend the Map data structure to create
      two new collections called as a bag (MultiSet) and a multimap
      (MultiValuedMap). But does just extending a collection mean that the
      job is considered complete? Often it is not enough. Nikhil will
      explain the audience the basics of creating a new collection, adding
      new APIs, the salient aspects of the new collection, and the various
      knobs and controls required in order to make it safe and usable. This
      talk is 100% hands-on demo with no slides and using TDD approach. All
      the implementations done using only the JDK data structures and no
      external libraries. After this talk the audience will understand the
      thought process which needs to be put in while extending and creating
      new data structures, the helpful API which needs to be added and the
      safe guards which need to be put in place to help the users.</p>
- lang: en
  startDate: '2020-09-24'
  endDate: '2020-09-24'
  location: Berlin, Germany
  speaker: Dmitry Kandalov
  title: Kotlin User Group Berlin
  subject: '[Virtual] Live coding server as a function with http4k'
  url: https://www.meetup.com/kotlin-berlin/events/bcvtkrybcmbwb/
  description:
    __cdata: >

      <p>Http4k is a lightweight HTTP library written in Kotlin that enables
      serving and consuming of HTTP services in a functional and testable
      way. Unlike many other libraries and frameworks which have complicated
      abstractions and workflows, http4k captures the essence of
      communication over HTTP with few simple concepts. In this session, I
      will explain and demo the core concepts in http4k by live coding from
      scratch HTTP server for noughts and crosses game.</p>
- lang: pt
  startDate: '2020-08-27'
  endDate: '2020-08-27'
  location: São Paulo, Brazil
  speaker: Felipe Costa
  title: Kotlin Meetup São Paulo
  subject: Reuso de código com Kotlin Multiplatform
  url: https://www.meetup.com/kotlin-meetup-sp/events/272701882/
- lang: pt
  startDate: '2020-08-27'
  endDate: '2020-08-27'
  location: São Paulo, Brazil
  speaker: Armando Picón
  title: Kotlin Meetup São Paulo
  subject: Introdução à Kotlin Flow
  url: https://www.meetup.com/kotlin-meetup-sp/events/272701882/
- lang: es
  startDate: '2020-09-01'
  endDate: '2020-09-01'
  location: México City, Mexico
  speaker: Saúl Buentello
  title: Kotlin CDMX User Group
  subject: The Magic of Compiler Extensions
  url: https://www.meetup.com/Kotlin-CDMX/events/272833256/
  description:
    __cdata: >

      <p>Este mes vamos a ver un tema interesante sobre genéricos y un poco
      sobre testing, al igual que mencionaremos acerca de la nueva versión
      1.4 de Kotlin ya en su version release.</p>

      <p>Pronto actualizaremos la información de las platicas.</p>

      <p>Acompañanos en nuestro quinto meetup de forma virtual, en breve
      compartiremos los links del streaming.</p>
- lang: en
  startDate: '2020-09-12'
  endDate: '2020-09-12'
  location: Chennai, India
  speaker: Shahin Taj, Sridhanya A
  title: ThoughtWorks Chennai - Women Tech Meetup
  subject: Fun with Kotlin 101 [Women only]
  url: https://www.meetup.com/thoughtworks-codher/events/272654166/
  description:
    __cdata: >

      <p>This hands on session would give an overview of Kotlin and few of
      it's concept.</p>
- lang: ru
  startDate: '2020-09-06'
  endDate: '2020-09-06'
  location: Omsk, Russia
  speaker: Vladislav Unchuris
  title: GDG Omsk
  subject: Kotlin multiplatform
  url: https://www.meetup.com/GDG-Omsk/events/272932932/
  description:
    __cdata: >

      <p>Обсудим Kotlin как язык, поговорим о том, где кто уже успел его
      применить, и затронем Kotlin multiplatform.</p>
- lang: en
  startDate: '2020-09-09'
  endDate: '2020-09-09'
  location: London, UK
  speaker: Gopal S Akshintala
  title: Kotlin London
  subject: Fight Complexity with Functional Programming
  url: https://www.meetup.com/kotlin-london/events/272694064/
  description:
    __cdata: >

      <p>A Metric-driven approach to reduce Cognitive Complexity in a code
      base, using Functional Programming, demoed hands-on, by solving a
      complex real-world ubiquitous design challenge - REST API Bulk Request
      Validation, with an extensible Framework that separates what-to-do
      (Validations) from how-to-do (Validation Orchestration). Let's do a
      case study of a successful implementation done by our team in the
      world's largest SaaS org, Salesforce.</p>
- lang: en
  startDate: '2020-09-09'
  endDate: '2020-09-09'
  location: London, UK
  speaker: Pablo Gonzales Alonso
  title: Kotlin London
  subject: What can autoModule do for you?
  url: https://www.meetup.com/kotlin-london/events/272694064/
  description:
    __cdata: >

      <p>We'll learn what autoModule can do for our Gradle setup. We’ll see
      how can we reduce the complexity of our build scripts with a bit of
      history of how the plugin got started.</p>
- lang: pt
  startDate: '2020-09-09'
  endDate: '2020-09-09'
  location: São Paulo, Brazil
  speaker: Vitor Ramos
  title: NerdZão
  subject: Features úteis do Kotlin que demorei para conhecer
  url: https://www.meetup.com/Nerdzao/events/272483654/
  description:
    __cdata: >

      <p>Apresentação e exemplos de funções do Kotlin menos conhecidas:
      inline, infix, reified, etc.</p>
- lang: en
  startDate: '2020-09-17'
  endDate: '2020-09-17'
  location: Irvine, USA
  speaker: Ryan Simon
  title: OC Kotlin Krew
  subject: The Journey of a Kotlin Backend - Scale to the Millions
  url: https://www.meetup.com/OCKotlinKrew/events/272558278/
  description:
    __cdata: >

      <p>Backend development is usually a tough system to crack especially
      coming from an iOS background. Learn first hand from an early Bird
      engineer how Kotlin was used to power Bird's backend infrastructure
      from the bottom up. We'll cover some pitfalls that you might fall
      into, and the key advantages of choosing a Kotlin Ktor backend as your
      next tech stack.</p>
- lang: en
  startDate: '2020-09-22'
  endDate: '2020-09-22'
  location: Vienna, Austria
  speaker: Rainer Kern
  title: Kotlin Vienna
  subject: Back to School with Kotlin
  url: https://www.meetup.com/Kotlin-Vienna/events/266973108/
  description:
    __cdata: >

      <p>It’s back to School time and so we’d like to give all the Kotlin
      newcomers a chance for getting a taste of Kotlin. You will hear the
      basics of the Kotlin programming language in a introductory talk, no
      Kotlin experience required, Java highly recommended, at least some
      other general purpose object oriented language (C#, Java Script,
      Scala, Ruby, ...)</p>
- lang: uk
  startDate: '2020-08-26'
  endDate: '2020-08-26'
  location: Dnipro, Ukraine
  speaker: Evgen Surkov
  title: Kotlin Dnipro
  subject: Legacy backend, error handling like a boss
  url: https://www.meetup.com/Kotlin-Dnipro/events/272397112/
  description:
    __cdata: >

      <p>Будемо говорити з досвідченими Android розробниками про те, як
      обробляти помилки від backend, якщо йому більше 5 років</p>
- lang: uk
  startDate: '2020-08-26'
  endDate: '2020-08-26'
  location: Dnipro, Ukraine
  speaker: Andrey Khristian
  title: Kotlin Dnipro
  subject: Kotlin Multiplatform
  url: https://www.meetup.com/Kotlin-Dnipro/events/272397112/
  description:
    __cdata: >

      <p>Наскільки складно використовувати Kotlin Multiplatform та про те,
      які бібліотеки та інструменти можна для цього застосовувати.</p>
- lang: en
  startDate: '2020-08-27'
  endDate: '2020-08-27'
  location: Utrecht, Netherlands
  speaker: Mireille Lock
  title: OpenValue
  subject: Introduction to Kotlin coroutines
  url: https://www.meetup.com/OpenValue/events/272557807/
  description:
    __cdata: >

      <p>With my current project, we have a hackday per sprint. During one
      of those hackdays, I discovered Kotlin's suspend functions. Functions
      that look exactly the same as normal functions, but by adding the
      keyword 'suspend' to them, you can start, pause and resume those
      functions without blocking. It seems like magic! Only if you don't
      know how it works under the hood of course. The pausing and resuming
      is done by coroutines, a concept I had not heard of before. That's why
      I spent some time reading and experimenting with Kotlin coroutines. I
      learned a lot about coroutines vs threads, blocking vs non-blocking,
      parallelism, concurrency and continuations. In this talk I would like
      to share what I have learned.</p>
- lang: en
  startDate: '2020-08-27'
  endDate: '2020-08-27'
  location: Utrecht, Netherlands
  speaker: Berwout de Vries Robles
  title: OpenValue
  subject: Stairway out of dependency hell
  url: https://www.meetup.com/OpenValue/events/272557807/
  description:
    __cdata: >

      <p>My team had around fifty different but interconnected products to
      manage, each in their own git repository.</p>

      <p>All of the work involved with just keeping up-to-date was really
      limiting our progress into more exciting features.</p>

      <p>Over a period of two years we’ve introduced multi-branch pipelines,
      built a GitOps flow, migrated to a monorepo, built an auto-scaling
      test environment and started using Kubernetes namespaces for our
      testing.</p>

      <p>In this talk we will look at both the technical solutions and the
      lessons learned. What worked? What didn’t work? What was worth it?
      What would we have done differently if we knew better?</p>

      <p>The talk is targeted towards software developers looking for ways
      to improve their workflow at the team level but the lessons learned
      should be relevant in a much broader sense.</p>
- lang: en
  startDate: '2020-08-27'
  endDate: '2020-08-27'
  location: Dubai, United Arab Emirates
  speaker: Chandra Sekhar Nayak
  title: Google Developer Groups Dubai
  subject: Sneaking Inside Kotlin Features
  url: https://www.meetup.com/GDG-Dubai/events/272569640/
  description:
    __cdata: >

      <p>Kotlin has many language features even though none of them are
      supported by JVM or Android ART. This talk will go through all the
      language features and understand how they work internally for JVM or
      ART compatibility.</p>
- lang: en
  startDate: '2020-08-27'
  endDate: '2020-08-27'
  location: Dubai, United Arab Emirates
  speaker: Andrei Shikov
  title: Google Developer Groups Dubai
  subject: The Magic of Compiler Extensions
  url: https://www.meetup.com/GDG-Dubai/events/272569640/
  description:
    __cdata: >

      <p>Did you know that Kotlin compiler has a plugin system which allows
      extend its capabilities in breathtaking ways? Many highly important
      first party libraries, from serialization to Android specific
      extensions are done exactly this way. This talk explores results of my
      own experiments with this system and the possibilities it opens.</p>

      <p>Get ready for a dive into compiler structure focusing on practical
      extension without breaking the language rules. We will go through
      plugins released by the community and the current state of development
      for those who dare to create compiler plugins themselves. At last, you
      will see how the compiler plugins compare to annotation processing and
      understand pros and cons of each.​</p>
- lang: en
  startDate: '2020-08-31'
  endDate: '2020-08-31'
  location: Johannesburg, South Africa
  speaker: Pamela Hill
  title: Jozi-JUG
  subject: Katching up with Ktor
  url: https://www.meetup.com/Jozi-JUG/events/270783620/
  description:
    __cdata: >

      <p>Have you heard about Ktor? It's a Kotlin framework for creating
      asynchronous clients and servers from JetBrains and is super-easy and
      fun to use. In this talk, I will be looking at the server-side of
      things, by:</p>

      <p>Introducing Ktor and explaining it's architecture

      Showing how to create a simple API using Ktor

      Pointing out how it leverages Kotlin's strengths

      Can it contend with favourites like Java EE or Spring (Boot), and in
      which scenarios? Is it mature enough to be used in production? After
      this talk, you'll be equipped to answer those questions for
      yourself!</p>
- lang: ar
  startDate: '2020-07-04'
  endDate: '2020-07-04'
  location: Cairo, Egypt
  speaker: Ahmed Nabil
  title: Egyptian Kotlin Community
  subject: Kotlin Multiplatform
  url: https://www.facebook.com/events/602798430330368/
  description:
    __cdata: >

      <p>Introduction to Kotlin multiplatform and kotlin native, the fields
      it's used for, and quick look on the hands-on lab, it will be hosted
      by GDG MENA in #MENADD initiative  in collaboration with Kotlin Egypt
      https://www.youtube.com/watch?v=rwmvYxMbVno</p>
- lang: es
  startDate: '2020-08-13'
  endDate: '2020-08-13'
  location: Medellín, Colombia
  speaker: Cristian Gomez
  title: Kotlin User Group Medellin
  subject: TDD, Testing, el Type System y como beneficiarse de ello por
  url: https://www.meetup.com/Kotlin-User-Group-Medellin/events/272434031/
  description:
    __cdata: >

      <p>Tipos no son tests", es una expresión usada por algunos entusiastas
      de TDD, en esta charla veremos cómo pueden coexistir tipos y tests
      para lograr un mejor diseño de nuestro software, más simples y más
      seguros. En la primera parte veremos cómo crear tests basados en tipos
      y un poco de TDD en la segunda parte, crearemos un ejemplo simple
      usando una suite de tests para agregar funcionalidad a una aplicación
      ya existente.</p>
- lang: en
  startDate: '2020-08-17'
  endDate: '2020-08-17'
  location: Cambridge, MA
  speaker: Mark Murphy
  title: Clean Mobile Code
  subject: Learn Clean Kotlin Code with Klassbook
  url: https://www.meetup.com/Clean-Mobile-Code/events/zbjkwrybclbwb/
  description:
    __cdata: >

      <p>There are many ways to learn it, some good, some even. better
      still. This meetup will help you learn Kotlin and adhere to Clean Code
      principles and techniques advocated in the Clean Mobile Code event
      series.</p>
- lang: en
  startDate: '2020-08-17'
  endDate: '2020-08-17'
  location: Nairobi, Kenya
  speaker: Chet Haase, Murat Yener
  title: Kotlin Kenya User Group
  subject: Android11 MeetUp
  url: https://www.meetup.com/KotlinKenya/events/272501624/
  description:
    __cdata: >

      <p>A global series of online community meetups to discuss what’s new
      in Android 11, how to make your app compatible, and the essentials and
      best practices of modern Android development.</p>

      <p>A focus on primarily aim Android developers who are interested in
      making sure their apps/games work well on the latest release of
      Android and want to avoid any breaking changes.</p>

      <p>This presentation will give a quick overview of the features in the
      latest release: Android 11. It will also cover information about other
      important releases and products for Android developers, and how to
      find out more.</p>
- lang: en
  startDate: '2020-08-20'
  endDate: '2020-08-20'
  location: Berlin, Germany
  speaker: Jakub Jabłoński
  title: Kotlin User Group Berlin
  subject: Informal get-together of Kotlin developers in Berlin
  url: https://www.meetup.com/kotlin-berlin/events/bcvtkrybclbbc/
- lang: en
  startDate: '2020-08-22'
  endDate: '2020-08-22'
  location: Mumbai, India
  speaker: Subhrajyoti Sen
  title: Kotlin Mumbai
  subject: Building a better codebase with Lint
  url: https://www.meetup.com/Kotlin-Mumbai/events/272546731/
  description:
    __cdata: >

      <p>In this talk, Subhrajyoti discusses some examples of custom lint
      checks we use on the Tickertape app to enforce out design guidelines.
      He will go through the source code of Android lint checking and then
      show how to write a custom lint rule.</p>

      <p>This talk also demonstrates how to write test cases for the rules.
      By the end of the talk, you will be able to understand how lint works
      and how you can add custom lint rules to your projects.</p>
- lang: en
  startDate: '2020-08-22'
  endDate: '2020-08-22'
  location: Hyderabad, Indian
  speaker: Chandra Guntur
  title: Kotlin Hyderabad
  subject: Java 8 to Java 14 - Some Notable Enhancements
  url: https://www.meetup.com/kotlinhyderabad/events/272397592/
  description:
    __cdata: >

      <p>This session shares notable changes in the Java ecosystem starting
      from Java 8 all the way until Java 14. No vendor-specific changes or
      enhancements are covered.</p>

      <p>Given the breadth of the topic and a time limit, this session will
      only cover the most notable or impactful changes.</p>

      <p>For instance, Java 9 introduced 150 new features: Java 9 changes
      focus on programmatic/syntactic changes for most part but will cover
      the new Java Module system JPMS, since it makes a huge impact for
      library developers.</p>

      <p>Similar constraints apply for Java 10, 11, 12, 13 and 14. However,
      post-Java 9, the release cadence of 6 months has greatly reduced the
      number of features delivered making the content more viable to present
      a larger percentage of changes.</p>
- lang: en
  startDate: '2020-08-25'
  endDate: '2020-08-25'
  location: Budapest, Hungary
  speaker: Endre Deak, Adam Arold, Adrian Bukros
  title: Kotlin Budapest User Group
  subject: Kotlin Budapest meetup - August
  url: https://www.meetup.com/Kotlin-Budapest/events/272525463/
  description:
    __cdata: >

      <p>Venue details and safety measures:

      The safety of our community is our #1 priority. We comply with all
      regulations and recommendations. Our safety measures include, but are
      not limited to, the following:<p>

      <p>• We're enforcing a strict attendance limit in coordination with
      our venue's regulations.

      • The seats and tables are from the prescribed distance from one
      another.

      • Surgeon masks will be made available for every attendee on demand.

      • We'll be equipped with hand sanitisers.

      • Our venue is an inner garden with good ventilation.

      • We kindly ask our attendees to attend only if they weren't abroad or
      near exposed people in the past two weeks, and aren't experiencing
      symptoms themselves.</p>
- lang: es
  startDate: '2020-08-06'
  endDate: '2020-08-06'
  location: Buenos Aires, Argentina
  speaker: Armando Picón
  title: Android Devs Buenos Aires
  subject: Introducción a Kotlin Flow
  url: https://www.meetup.com/Android-Devs-Buenos-Aires/events/272188461/
  description:
    __cdata: >

      <p>Y aparecieron los Kotlin Flow, pero ¿realmente entendemos como
      funcionan? En esta charla explicaremos algunos de los conceptos detrás
      de estos nuevos componentes y mostraremos algunos ejemplos para
      entender cómo funcionan</p>
- lang: en
  startDate: '2020-08-19'
  endDate: '2020-08-19'
  location: Amsterdam, The Netherlands
  speaker: Ionut Pruteanu
  title: IT Development Café
  subject: 'Live Tech Talk: The Future of Automated Testing in Kotlin'
  url: https://www.meetup.com/IT-Development-Cafe/events/272333122/
  description:
    __cdata: >

      <p>Testerum is a free and open-source innovative test automation
      platform. The platform has a friendly UI where a product owner can
      write the acceptance criteria in the business language and testers can
      transform the acceptance criteria into automated tests without
      programming. This way you keep the tests and documentation together
      and always have an overview on the project's status</p>
- lang: en
  startDate: '2020-08-20'
  endDate: '2020-08-20'
  location: Washington, DC
  speaker: Matt
  title: Coding Bootcamps
  subject: >-
    Kotlin programming language: How it fixes many Java issues- free online
    workshop
  url: https://www.meetup.com/coding-bootcamps/events/267436342/
  description:
    __cdata: >

      <p>Learn constructs for both Object Oriented and Functional
      programming styles, which can be mixed using Kotlin. This is power
      packed. Kotlin is is concise, expressive, and safe. It is a modern,
      statically typed language within the JVM developed by JetBrains under
      the Apache 2.0 license.</p>
- lang: en
  startDate: '2020-08-27'
  endDate: '2020-08-27'
  location: Berlin, Germany
  speaker: Smile Egbai
  title: Virtual Kotlin User Groups
  subject: Kotlin Mulitplatform as a Kernel
  url: https://www.meetup.com/Virtual-Kotlin-User-Group/events/272313017/
  description:
    __cdata: >

      <p>Kotlin is a powerful language with a lot of features yet to be
      unlocked, one of those great benefits of Kotlin is the ability to
      share logic structure and allow the platform-specific implementation
      of contracts. This talk will centre around how this feature helped me
      develop a feature flag library.</p>
- lang: en
  startDate: '2020-09-12'
  endDate: '2020-09-12'
  location: Hyderabad, Indian
  speaker: Reza Rahman
  title: Kotlin Hyderabad
  subject: Jakarta EE - Present and Future
  url: https://www.meetup.com/kotlinhyderabad/events/272319084/
  description:
    __cdata: >

      <p>Java EE has been re-branded to Jakarta EE and moved to truly open
      source governance under the Eclipse Foundation. This session overviews
      what this means, offers a brief tour of the first release - Jakarta EE
      8, explores current state and looks to what the future might bring
      including some key challenges. We will also discuss how these
      challenges can be overcome through active community engagement.</p>

      <p>The technical contents of Jakarta EE 8 is mostly the same as Java
      EE 8 - it solidly enables HTTP/2, Server-Sent Events (SSE), JSON and
      aligns the platform with Java SE 8. It includes a much awaited
      security API overhaul as well as a slew of critical updates to APIs
      like JSF, JPA, JAX-RS and CDI. The true difference is how Jakarta EE
      is evolved in the open.</p>
- lang: zn
  startDate: '2020-07-25'
  endDate: '2020-07-25'
  location: Shanghai, China
  speaker: Huo Binggan
  title: Google Developer Group - GDG Shanghai
  subject: Kotlin 协程那些事儿
  url: https://www.meetup.com/Shanghai-GDG/events/271624622/
  description:
    __cdata: >

      <p>简介：Kotlin 协程现在越来越成熟，也已经非常适合运用于生产环境当中，而广大开发者对 Kotlin
      协程却充满了困惑。这一次我们就大家经常提及的问题进行详细剖析和解答。</p>
- lang: zn
  startDate: '2020-07-25'
  endDate: '2020-07-25'
  location: Shanghai, China
  speaker: Huang Linqing
  title: Google Developer Group - GDG Shanghai
  subject: Jetpack Architecture Components 从 0 到
  url: https://www.meetup.com/Shanghai-GDG/events/271624622/
  description:
    __cdata: |

      <p>简介：通过线上编码方式，结合实际用例，展现 Jetpack 架构组件从 0 到 1 的使用过程</p>
- lang: zn
  startDate: '2020-07-25'
  endDate: '2020-07-25'
  location: Shanghai, China
  speaker: Fan Shengyou
  title: Google Developer Group - GDG Shanghai
  subject: 踏上 Kotlin 学习之路
  url: https://www.meetup.com/Shanghai-GDG/events/271624622/
  description:
    __cdata: >

      <p>简介：在这 10 分钟的分享里，JetBrains 技术布道师将会为大家准备一份学习材料清单，让对 Kotlin
      有兴趣的同学可以快速上手 Kotlin，踏上一条进入 Kotlin 的最短路程。</p>
- lang: es
  startDate: '2020-07-25'
  endDate: '2020-07-25'
  location: Valencia, Spain
  speaker: Carlos Ballesteros Velasco
  title: Kotlin.es
  subject: Creando un Conecta-4 en Kotlin y KorGE usando TDD
  url: https://www.meetup.com/Kotlin-es/events/272028949/
  description:
    __cdata: >

      <p>En este webinar de Carlos Ballesteros Velasco veremos cómo
      construir un juego de Conecta-4 funcional jugable en escritorio, móvil
      y web usando TDD, el lenguaje de programación Kotlin y el motor para
      hacer videojuegos KorGE.</p>

      <p>Retransmitiremos el webinar via youtube en directo y Tamara Gadea
      Morera se encargará de recopilar todas las dudas por el chat del
      vídeo. Al finalizar el evento contestaremos todas dudas que hayan ido
      surgiendo a lo largo del webinar.</p>
- lang: es
  startDate: '2020-07-30'
  endDate: '2020-07-30'
  location: Santiago, Chile
  speaker: Andrés Zamor
  title: GDG Santiago de Chile
  subject: 'Remoto: Código compartido con Kotlin multiplataforma'
  url: https://www.meetup.com/gdg-santiago-chile/events/271754517/
  description:
    __cdata: >

      <p>Querida comunidad!

      Se viene un nuevo meetup remoto! Están todos invitados a participar
      sin importar el nivel de conocimiento que tengan sobre el desarrollo
      de software, si tienen habilidades a fines, UX, Designer,
      reclutadores, etc. o si solo son entusiastas tecnológicos. Recuerden
      que este es un evento de la comunidad para la comunidad, por lo que
      queremos conocer sus proyectos y saber en qué están.</p>

      <p>Código compartido con Kotlin multiplataforma: Usemos kotlin para
      compartir código nativo entre Android y iOS. Un breve ejemplo de cómo
      configurar tu library nativa en función de no reescribir código de
      lógica que puede ser compartida y una demo donde podremos ver algunos
      pros y contras de esta tecnología. Discusión abierta para generar
      ideas.</p>
- lang: en
  startDate: '2020-08-01'
  endDate: '2020-08-01'
  location: Hyderabad, Indian
  speaker: Siddhesh Pati
  title: Kotlin Hyderabad
  subject: Introduction to Kotlin
  url: https://www.meetup.com/kotlinhyderabad/events/271836886/
  description:
    __cdata: >

      <p>Mobile software is a decade old passion for Siddhesh. He has built
      various apps on multiple mobile platforms in both personal and
      professional capacity. Leading the efforts of development teams he has
      helped businesses achieve their product goals. Sectors like banking,
      payments and entertainment ticketing have benefited from apps he has
      developed.</p>
- lang: en
  startDate: '2020-08-05'
  endDate: '2020-08-05'
  location: London, UK
  speaker: Mohit Sarveiya
  title: Kotlin London
  subject: gRPC with Kotlin Coroutines
  url: https://www.meetup.com/kotlin-london/events/271759690/
  description:
    __cdata: >

      <p>gRPC is a technology that allows you to call server side logic from
      any platform using protocol buffers. What are the libraries available
      that allow you to create and consume gRPC services using coroutines?
      What are the debugging and monitoring tools we could use for gRPC?</p>

      <p>In this talk, I will share with you how to build a gRPC server
      using the gRPC-Kotlin library. We’ll explore how to use protocol
      buffers to define different types of rpc calls that are unary and
      bidirectional. On the client side, we’ll also use this library to
      consume our gRPC service. gRPC-Kotlin provides an API that uses Flows
      to make rpc calls. We’ll explore how it works internally. For each rpc
      call we implement using coroutines, I’ll show you how to unit test
      it.</p>
- lang: en
  startDate: '2020-08-05'
  endDate: '2020-08-05'
  location: London, UK
  speaker: Uberto Barbini
  title: Kotlin London
  subject: Validating Requirements and Domain with Pesticide
  url: https://www.meetup.com/kotlin-london/events/271759690/
  description:
    __cdata: >

      <p>We needed to validate our use cases with tests:

      - that specify the user intents, not the technical details

      - that are human-readable (but without regex tricks)

      - that verify our hexagonal architecture running both end-to-end and

      in the domain only

      - that can guide our architecture like unit-tests are driving our
      design</p>

      <p>This talk is about how we solved these problems with the DDT
      approach

      and how you can apply this technique on your own backend application.

      A demonstration with live coding will show how to write them and use

      it to drive the development.</p>
- lang: es
  startDate: '2020-04-28'
  endDate: '2020-04-28'
  location: México City, Mexico
  speaker: Lucas Nobile
  title: Kotlin CDMX User Group
  subject: Mejores prácticas al momento de desarrollar aplicaciones en kotlin
  url: https://www.meetup.com/Kotlin-CDMX/events/270048598/
  content:
    slides: >-
      https://docs.google.com/presentation/d/1PznwofG2wNkSYBcS_fCeZFyVeI2j10e3eeQ7Sfb1eJM/edit?usp=sharing
  description:
    __cdata: >

      <p>Este mes hablaremos sobre mejores prácticas al momento de
      desarrollar aplicaciones en kotlin, cuando si y cuando olvidar hacer
      ese cambio que creías que te iba a solucionar la vida pero te hizo
      hacer refactor una semana después además de conocer como integrar
      Kotlin con Firebase y sacarle el mejor provecho.</p>
- lang: es
  startDate: '2020-04-28'
  endDate: '2020-04-28'
  location: México City, Mexico
  speaker: Gastón Saillen
  title: Kotlin CDMX User Group
  subject: Kotlin Snippets FTW (For the Win)
  url: https://www.meetup.com/Kotlin-CDMX/events/270048598/
  content:
    slides: >-
      https://docs.google.com/presentation/d/1QfH-SeB7OxEVn7SNoEx-NgXBFqSDOzASMFObmtW-hVM/edit?usp=sharing
  description:
    __cdata: >

      <p>Revisamos un conjunto de Kotlin snippets que podemos usar
      diariamente y que todo Android dev necesita conocer.</p>
- lang: es
  startDate: '2020-04-28'
  endDate: '2020-04-28'
  location: México City, Mexico
  speaker: Mauro Bocanegra
  title: Kotlin CDMX User Group
  subject: Please KNo!
  url: https://www.meetup.com/Kotlin-CDMX/events/270048598/
  content:
    slides: >-
      https://github.com/KotlinCDMX/meetup/blob/master/Abril2020/resources/PleaseKno.pdf
  description:
    __cdata: >

      <p>Things to avoid in Kotlin, Bad and worst practices and everything
      that should not happen in our Android code.</p>
- lang: en
  startDate: '2020-04-30'
  endDate: '2020-04-30'
  location: Amsterdam, The Netherlands
  speaker: Matthisk Heimensen
  title: Software development @ Xebia
  subject: Coroutines Basics (Coroutine, Channels, Actors, Flows)
  url: https://www.meetup.com/Software-development-at-Xebia/events/270157263/
  content:
    video: https://www.youtube.com/watch?v=kM3Z6UdT6Kc&amp;feature=youtu.be
  description:
    __cdata: >

      <p>Matthisk Heimensen will introduce you to the Coroutine basics,
      explain the concept of ‘structured concurrency’, suspend functions and
      all the building blocks needed to properly program with coroutines. He
      will also cover more advanced features such as Channels and Actors.
      Finally, he will dive into Kotlin Flow, which is still an experimental
      feature. You will learn how Kotlin’s powerful concurrency primitives
      make reactive streams implementations safer and more powerful.</p>
- lang: en
  startDate: '2020-04-30'
  endDate: '2020-04-30'
  location: Amsterdam, The Netherlands
  speaker: Peter Urs
  title: Software development @ Xebia
  subject: Coroutines in Spring Boot
  url: https://www.meetup.com/Software-development-at-Xebia/events/270157263/
  content:
    video: https://www.youtube.com/watch?v=kM3Z6UdT6Kc&amp;feature=youtu.be
  description:
    __cdata: >

      <p>Based on the gained knowledge of the first talk Urs Peter will show
      you how easy it is to apply Coroutines in Spring Boot using
      live-coding. Staring out with a simple rest service he will transform
      a CompletableFuture based endpoint into a Coroutine counterpart. He
      will rebuild a ServerSentEvent stream endpoint written with Reactor’s
      Flux with a Kotlin Flow and show you how Channels can be applied to
      broadcast information between Flows. He will finally explain how
      existing CompletableFuture or Flux/Mono based api’s can easily be
      ‘lifted’ into Coroutines allowing different reactive libraries to be
      used in a straightforward synchronous way without losing their
      asynchronous, non-blocking characteristics.</p>
- lang: en
  startDate: '2020-04-30'
  endDate: '2020-04-30'
  location: Amsterdam, The Netherlands
  speaker: Stefan Mitev
  title: The Dutch Android User Group
  subject: Going with the flow
  url: https://www.meetup.com/dutch-aug/events/270163034/
  content:
    video: https://www.youtube.com/watch?v=opSn7brd14w&amp;t=2030s
  description:
    __cdata: >

      <p>A light and introductory talk about Kotlin flow that aims to
      inspire you and demonstrate its ease of use</p>
- lang: en
  startDate: '2020-04-30'
  endDate: '2020-04-30'
  location: Amsterdam, The Netherlands
  speaker: Hugo Visser
  title: The Dutch Android User Group
  subject: >-
    Open the door! Getting into the garage with Android, Coroutines and a
    bunch of other stuff
  url: https://www.meetup.com/dutch-aug/events/270163034/
  content:
    video: https://www.youtube.com/watch?v=opSn7brd14w&amp;t=4225s
  description:
    __cdata: >

      <p>A light and introductory talk about Kotlin flow that aims to
      inspire you and demonstrate its ease of use</p>
- lang: ru
  startDate: '2019-12-06'
  endDate: '2019-12-06'
  location: Moscow, Russia
  speaker: Maria Sokolova
  title: Heisenbug
  subject: Lincheck. Тестирование многопоточной структуры данных в Java
  content:
    video: https://www.youtube.com/watch?v=YAb7YoEd6mM
  url: https://2019.heisenbug-moscow.ru/2019/msk/talks/4hoydj6lfkvfh22jtlixkb/
  description:
    __cdata: >

      <p>Если вы писали многопоточный код, то знаете, что сложно написать
      его корректно сразу. Для тестирования обычно пишут стресс-тесты,
      покрывающие лишь некоторые опасные сценарии исполнения. Но часто для
      поиска ошибки такого подхода оказывается недостаточно. Для решения
      этой проблемы был создан lincheck — пока единственный инструмент в
      мире JVM, позволяющий удобно тестировать корректность (обычно
      линеаризуемость) многопоточного кода.</p>

      <p>Сперва в докладе будет описано использование инструмента, затем его
      внутреннее устройство.</p>
- lang: en
  startDate: '2019-06-26'
  endDate: '2019-06-26'
  location: Chicago, USA
  speaker: Thomas Nield
  title: Kotlin Night Chicago
  subject: The Many Types of "AI"
  content:
    video: https://www.youtube.com/watch?v=mLkkP05X-4o
  url: https://www.meetup.com/Chicago-Kotlin/events/260487964/
  description:
    __cdata: >

      <p>As programmers, we love solving problems. However, sometimes we
      need more than programmer grit to solve many problems with no easy
      answer. Suppose you need to tightly schedule 190 classes in 20
      classrooms, with different class durations, recurrences, and
      constraints throughout the week? What about minimizing the operating
      cost of a train schedule while maintaining a steady movement of
      passengers? How about identifying objects in images? Or simply solving
      a Sudoku?</p>
- lang: en
  startDate: '2019-06-26'
  endDate: '2019-06-26'
  location: Chicago, USA
  speaker: Victoria Gonda
  title: Kotlin Night Chicago
  subject: Transforming your Tests with Kotlin
  content:
    video: https://www.youtube.com/watch?v=Df4EzbwXrlE
  url: https://www.meetup.com/Chicago-Kotlin/events/260487964/
  description:
    __cdata: >

      <p>We know we should write tests, and we know that Kotlin gives us
      some nice features to use in our code, so how can we put these two
      together? There are some really great ways that Kotlin is being used
      in test writing, and we'll look at a number of them. This will include
      features such as higher order functions and escaping back-ticks and
      how they can make your tests more expressive. We'll also look at some
      testing libraries that take advantage of Kotlin's features. At the end
      of this talk you'll walk away with an understanding of how you can use
      Kotlin to make your tests more enjoyable.</p>
- lang: ja
  startDate: '2019-08-24'
  endDate: '2019-08-24'
  location: Tokyo, Japan
  speaker: Sato Shun
  title: Kotlin Fest 2019
  subject: Kotlin型実践入門
  content:
    slides: >-
      https://speakerdeck.com/satoshun/kotlin-fest-2019-kotlinxing-shi-jian-ru-men
  url: https://kotlin.connpass.com/event/129860/
  description:
    __cdata: |

      <p>KotlinではJavaにはない様々な型に関する機能が追加されたので、それらの解説
      - Smart Casts
      - Any、Unit、Nothing
      - ジェネリクス
      - Sealed class
      - 関数型<p>
- lang: ja
  startDate: '2019-08-24'
  endDate: '2019-08-24'
  location: Tokyo, Japan
  speaker: Matsuda Jumpei
  title: Kotlin Fest 2019
  subject: K[日本語注釈つき] Deep Dive into Kotlin DSL
  content:
    slides: >-
      https://speakerdeck.com/jmatsu/ri-ben-yu-zhu-shi-tuki-deep-dive-into-kotlin-dsl
  url: https://kotlin.connpass.com/event/129860/
- lang: ja
  startDate: '2019-08-24'
  endDate: '2019-08-24'
  location: Tokyo, Japan
  speaker: Akira Aratani
  title: Kotlin Fest 2019
  subject: Kotlin Multiplatform Project入門/Introduction-Kotlin-MPP
  content:
    slides: https://speakerdeck.com/aakira/introduction-kotlin-mpp
  url: https://kotlin.connpass.com/event/129860/
- lang: ja
  startDate: '2019-08-24'
  endDate: '2019-08-24'
  location: Tokyo, Japan
  speaker: Toshihiro Yagi
  title: Kotlin Fest 2019
  subject: Kotlin コルーチンを 理解しよう
  content:
    slides: >-
      https://speakerdeck.com/sys1yagi/kotlin-korutinwo-li-jie-siyou-2019-kotlinfest2019
  url: https://kotlin.connpass.com/event/129860/
  description:
    __cdata: |

      <p>- コルーチンとはなにか、なにがうれしいのか
      - Kotlinにおけるコルーチンの仕組み
      - Kotlinコルーチンのきほん
      - コルーチンスコープと構造化された並行性
      - コルーチンと設計
      - コルーチンのテスト<p>
- lang: pl
  startDate: '2019-02-28'
  endDate: '2019-02-28'
  location: Warsaw, Poland
  speaker: Krzysztof Romanowski
  title: Kotlin Night Warsaw
  subject: The price we all pay. Does Kotlin slow down our code?
  url: https://www.meetup.com/Kotlin-Warsaw-by-Kt-Academy/events/258459508/
  content:
    video: https://www.youtube.com/watch?v=jDFeNcMWzCs&amp;feature=youtu.be
  description:
    __cdata: >

      <p>Kotlin, as well as other languages like Scala or Groovy is
      developed (echm, hacked, eckm) over JVM. We all enjoy

      features like extension methods or strict null management that does
      not have corresponding functionalities native to

      JVM. How does that affect performance?</p>

      <p>Let’s run some benchmarks!</p>
- lang: ru
  startDate: '2019-01-15'
  endDate: '2019-01-15'
  location: St.Petersburg, Russia
  speaker: Pavel Finkelstein
  title: JUG.ru
  subject: Kotlin два года в проде и ни единого разрыва
  url: https://jug.ru/2019/01/pavel-finkelstein/
  content:
    video: https://www.youtube.com/watch?v=0H0mhiJLR7k
- lang: en
  startDate: '2020-06-03'
  endDate: '2020-06-03'
  location: London, UK
  speaker: Sebastian Aigner
  title: Kotlin London
  subject: Unleashing more Kotlin power – in full-stack web applications
  url: https://www.meetup.com/kotlin-london/events/270844240/
  content:
    video: https://www.youtube.com/watch?v=AT9eZVpPh7Y&amp;feature=youtu.be
  description:
    __cdata: >

      <p>In this talk, we will explore how Kotlin and its features around
      multiplatform projects can help tackle tasks around writing systems
      that are distributed across multiple platforms, such as server-client
      applications. In particular, we will look at how Kotlin for JVM and
      Kotlin/JS can play together, allowing us to share models, business
      logic, and most of all knowledge. We will get a broad overview of
      creating, managing and building such applications – all from within a
      single Gradle project, staying type-safe, and utilizing common and
      platform libraries.</p>

      <p>We'll also briefly talk about how we at JetBrains employ these
      Kotlin multiplatform features to prototype new ideas and realize
      products – from hackathon projects to JetBrains Space, our integrated
      team environment</p>
- lang: en
  startDate: '2020-07-01'
  endDate: '2020-07-01'
  location: London, UK
  speaker: Matt Moore, Nicolás D'Cotta
  title: Kotlin London
  subject: Adding pattern matching to Kotlin
  url: https://www.meetup.com/kotlin-london/events/271391822/
  content:
    video: https://www.youtube.com/watch?v=AT9eZVpPh7Y&amp;feature=youtu.be
  description:
    __cdata: >

      <p>One of the reasons Kotlin has proven so popular is its wide array
      of abstractions and constructs. But pattern matching, a popular
      feature that in other languages allows us to easily inspect data and
      act accordingly, is currently missing.</p>

      <p>This talk aims to explore the possibility of adding pattern
      matching to Kotlin. It will go through why and how it could be done,
      from adding it to the actual language to using a compiler plugin (much
      like kotlinx.serialization works).</p>
- lang: en
  startDate: '2020-06-05'
  endDate: '2020-06-05'
  location: Budapest, Hungary
  speaker: Paweł Marks
  title: Conference for Kotliners
  subject: New Dokka - Designed for Fearless Creativity
  url: https://kotliners.com/conference/live
  content:
    video: https://www.youtube.com/watch?v=OvFoTRhqaKg&amp;t=1s
  description:
    __cdata: >

      <p>Pluggability is hard. Many software projects avoid it by all means
      possible. Many try to contain it in the smallest possible scope. We
      believe that developers are creative and have specific requirements
      for their documentation engine. Some of them want to be able to render
      their docs in javadoc-compatible format. Some of them want features
      like a full-text search or runnable code snippets inside of the docs.
      And there are some that need features that we’ve never even thought
      about. To satisfy all of them, we decided to embrace full
      pluggability. And we decided to make pluggability fearless, so anyone
      can mix and match existing plugins or easily create new ones from
      scratch, without the fear of breaking anything.</p>

      <p>In my talk, I would like to tell you how we decided to redesign and
      reimplement Dokka from scratch. I will introduce you to all the
      dangers and risks of pluggability and tell you how we mitigated them
      by design, grounded in strong guarantees. Finally, I want to show how
      easily and how much you can do with your old, boring documentation
      using new Dokka.</p>
- lang: en
  startDate: '2020-06-05'
  endDate: '2020-06-05'
  location: Budapest, Hungary
  speaker: György Móra
  title: Conference for Kotliners
  subject: Integrating Kotlin into a Poliglot JVM Environment
  url: https://kotliners.com/conference/live
  content:
    video: https://www.youtube.com/watch?v=6skeb3UlU3g&amp;t=1s
  description:
    __cdata: >

      <p>We built a machine learning model library in Kotlin, what we train
      on a system mainly written in Scala, and we ship it inside Clojure
      powered services. It is easy, since all of them are JVM languages.
      Except that it's not that easy! I will talk about the good and bad
      surprises along the way.</p>
- lang: en
  startDate: '2020-06-05'
  endDate: '2020-06-05'
  location: Budapest, Hungary
  speaker: Amy Crockett, Garth Gilmour
  title: Conference for Kotliners
  subject: Using Kotlin to Create Kotlin to Teach Kotlin within Space
  url: https://kotliners.com/conference/live
  content:
    video: https://www.youtube.com/watch?v=YHd0ey6_Z6o
  description:
    __cdata: >

      <p>At Instil we use Space as the primary mechanism for coaching
      developers during virtual training. To ensure privacy, we create a
      dedicated instance for every workshop we deliver. Initially, this led
      to headaches when we were manually configuring profiles, teams, repos,
      blogs, chats and checklists. We since solved this by using the Space
      HTTP API to create an automated pipeline. Today anyone can configure
      any workshop in a matter of minutes. This talk will walk you through
      the code behind this pipeline. In addition to the Space API itself, we
      will be covering OAuth, the Ktor HTTP Client, DSLs, Functional
      Patterns and Integrating Testing.</p>
- lang: en
  startDate: '2020-06-05'
  endDate: '2020-06-05'
  location: Budapest, Hungary
  speaker: Raúl Raja Martínez, Simon Vergauwen
  title: Conference for Kotliners
  subject: 'Arrow Fx: Functional Domain Modeling with Kotlin'
  url: https://kotliners.com/conference/live
  content:
    video: https://www.youtube.com/watch?v=6sw8GAhUJz0
  description:
    __cdata: >

      <p>Simon Vergauwen is a Senior Software Engineer and Trainer at 47
      Degrees, responsible for working on the core Arrow infrastructure and
      design. He is leading efforts to include composable optics in Arrow
      and revamping the Arrow Fx library to support custom error handling,
      safe resource management, and many modern features expected in today’s
      functional programming ecosystem in Kotlin.</p>

      <p>Raúl Raja is a Co-founder and CTO of 47 Degrees and one of the core
      maintainers of the Arrow open-source library. Over the last few years,
      Raul has been working closely with the Kotlin compiler and the Arrow
      library to help build a new type system and features for improving the
      ease of practicing Typed Functional Programming in Kotlin.</p>
- lang: en
  startDate: '2020-06-05'
  endDate: '2020-06-05'
  location: Budapest, Hungary
  speaker: Kevin Galligan
  title: Conference for Kotliners
  subject: Kotlin/Native Concurrency for Mobile Multiplatform
  url: https://kotliners.com/conference/live
  content:
    video: https://www.youtube.com/watch?v=uWcw2eOrtks
  description:
    __cdata: >

      <p>Kotlin Multiplatform will allow sharing native code among many
      platforms. The native mobile developer world, in particular, will see
      a lot of benefit very quickly from KMP.</p>

      <p>The Android developer community seems pretty excited by the
      possibilities. However, coming from the JVM, there are new things you
      must learn. One of the most important is Kotlin/Native’s state and
      concurrency model. While the Kotlin/Native state model is conceptually
      simple, it is also different, and will cause some confusion if you
      don’t learn the rules.</p>
- lang: en
  startDate: '2020-06-05'
  endDate: '2020-06-05'
  location: Budapest, Hungary
  speaker: Eugenio Marletti
  title: Conference for Kotliners
  subject: Confessions of a Serial K⁠–⁠otlin Multiplatform⁠–⁠er
  url: https://kotliners.com/conference/live
  content:
    video: https://www.youtube.com/watch?v=9q-pbhk6sNk
  description:
    __cdata: >

      <p>“Multiplatform” is a paradox._

      It makes things both easier and more complicated at the same time.

      It’s the opposite of what most _expect_ or think they need... And also
      the solution to their _actual_ needs.

      It's also more than just a technology—Ah, and you're already doing it
      (inefficiently)!</p>

      <p>Then what is it, really?

      And why would Kotlin be any different than all those other failed
      multiplatform tools?</p>

      <p>One short answer is: **Kotlin _works_ on multiple platforms, but is
      _not_ multiplatform.**</p>

      <p>Sounds like another paradox?

      Then let us start from the beginning...</p>
- lang: en
  startDate: '2020-06-05'
  endDate: '2020-06-05'
  location: Budapest, Hungary
  speaker: Wojtek Kaliciński
  title: Conference for Kotliners
  subject: We Suspend This Program for an Important Announcement
  url: https://kotliners.com/conference/live
  content:
    video: https://www.youtube.com/watch?v=ZBxsv0Qmq2c
  description:
    __cdata: >

      <p>In this talk we'll take a good look at the current state of
      coroutines support in Android libraries and tools, explore some
      interesting and not-so-obvious edge cases when dealing with Kotlin
      code that includes coroutines and interop with Java, and briefly look
      at some new developments in Kotlin from the Android team.</p>
- lang: en
  startDate: '2020-06-05'
  endDate: '2020-06-05'
  location: Budapest, Hungary
  speaker: Ivan Sanchez, David Denton
  title: Conference for Kotliners
  subject: Writing Test Driven Apps with http4k
  url: https://kotliners.com/conference/live
  content:
    video: https://www.youtube.com/watch?v=ZBxsv0Qmq2c
  description:
    __cdata: >

      <p>Testing HTTP services can be a painful and challenging process for
      developers: tests are often slow running, involve complicated (or
      coupled) setup, rely on unreliable third party dependencies, or deal
      with complicated outputs.</p>

      <p>In this talk, we demonstrate how the http4k library leverages its
      “Server as a Function” roots to enable writing apps which can be
      test-driven at all levels of the Testing Pyramid, using a set of tools
      derived from decades of experience testing backend applications to
      make many of the above issues go away.</p>
- lang: en
  startDate: '2020-06-05'
  endDate: '2020-06-05'
  location: Budapest, Hungary
  speaker: David Wursteisen
  title: Conference for Kotliners
  subject: Let's Build a Cross-platform 3D Engine with Kotlin/Multiplatform
  url: https://kotliners.com/conference/live
  content:
    video: https://www.youtube.com/watch?v=o4RHeTJ59PU
  description:
    __cdata: >

      <p>When creating a game, you want your game to be available on all
      platforms to target as many players as possible. Developing a game
      engine is a challenge: you have to deal with mathematical concepts,
      animations, player interactions... Creating an engine that runs on
      different platforms is even more challenging. Is Kotlin and
      Kotlin/Multiplatform could be the right tool to build this kind of
      engine? Let's check this out together.</p>

      <p>Message for you, so you can already be aware what you can expect
      from this session:

      Using existing Java game engines, you can create a game that runs on
      the JVM, in a browser or on Android and iOS. But it requires some
      complex tooling, when tools are available for the platform you're
      targeting.</p>

      <p>This session is about the creation of a game engine that runs the
      same way in a browser, in a JVM, on iOS or Android.</p>

      <p>Throughout this session, attendees will learn:

      - Basic matrix computation needed for 3D engine;

      - Basic game development concept: drawing shapes on screen, dealing
      with skeleton animations;

      - How to convert a pure Kotlin/JVM library into a Kotlin/Multiplaform
      library;

      - Example of use of Kotlinx.serialization to share game content
      between each platforms;

      - What didn't work while budding this kind of engine, like building a
      common API over heterogeneous game engine; or converting a java engine
      into a Kotlin one;

      - The challenges to build a game engine on the top of the Open GL API.
      (Open GL is a 3D API available almost everywhere: WebGL (browser),
      Open GL ES  (Android / iOS - deprecated), Open GL (JVM / Native);

      - Issues encounter to build such engine on different platform: name
      forbidden in Kotlin/JS (val input -- package input conflict). Taking
      very seriously the naming and the abstraction on the common.</p>
- lang: en
  startDate: '2020-06-05'
  endDate: '2020-06-05'
  location: Budapest, Hungary
  speaker: Sebastian Aigner
  title: Conference for Kotliners
  subject: Kotlin/JS, Today and Tomorrow
  url: https://kotliners.com/conference/live
  content:
    video: https://www.youtube.com/watch?v=fZUL8_kgHXg&amp;t=1s
  description:
    __cdata: >

      <p>The JavaScript target for Kotlin bears huge potential for bringing
      the language we love to the influential world of browsers and JS
      engines. Since its first release with Kotlin 1.1, Kotlin/JS has
      evolved and keeps maturing.</p>

      <p>In this talk, we'll explore the benefits and challenges when it
      comes to targeting the JavaScript world with Kotlin. From standard
      libraries and simple DOM manipulation to building full React
      applications: guided by code and configuration examples, we will get
      an impression of the technology and its interoperability with an
      exciting ecosystem – including the freshest changes and additions for
      Kotlin 1.4 and going forward.</p>

      <p>We'll also see how Kotlin libraries support development of
      Kotlin/JS applications, even beyond the browser – from concurrent
      applications with coroutines to painless communication supported by
      kotlinx.serialization. In the same context, we will also look at
      interesting and useful constructs we can create for Kotlin/JS in
      multiplatform projects.</p>

      <p>Let us go on an adventure in my favorite ecosystem for Kotlin!</p>
- lang: en
  startDate: '2020-06-05'
  endDate: '2020-06-05'
  location: Budapest, Hungary
  speaker: Tahsin Dane, Martin Bonnin, Ivan Savytskyi
  title: Conference for Kotliners
  subject: 'Apollo-Android: a Journey to Kotlin Multiplatform'
  url: https://kotliners.com/conference/live
  content:
    video: https://www.youtube.com/watch?v=GN6LHrqyimI
  description:
    __cdata: >

      <p>With its roots in the Java world, Apollo-Android evolved to
      progressively support Kotlin and now Kotlin multiplatform. In this
      talk we will be talking about the path we took to bring Kotlin
      Multiplatform support and the challenges we faced along the way. We
      will touch topics such as migrating code from Java to Kotlin
      Multiplatform for both the runtime and code generation, as well as
      documentation and publication of Multiplatform artifacts. Lastly, we
      will share our plans for the future of the project.</p>
- lang: en
  startDate: '2020-06-05'
  endDate: '2020-06-05'
  location: Budapest, Hungary
  speaker: Marharyta Nedzelska
  title: Conference for Kotliners
  subject: Building Microservices with Kotlin and gRPC
  url: https://kotliners.com/conference/live
  content:
    video: https://www.youtube.com/watch?v=j1CzQNydMLI&amp;t=1s
  description:
    __cdata: >

      <p>Microservice architecture is now a huge trend. All big
      organizations with millions of users are doing microservices. This
      means they have lots of channels of communication between services and
      need to send and get much data. At some point, you can find yourself
      in a situation where your current approach doesn’t provide you with
      efficient communication, you pay more, wait more, lose more etc. Maybe
      it’s time to look at gRPC… gRPC is asynchronous by its nature. But old
      API, Java infrastructure and verbosity make people write lots of noise
      and break their beautiful minds to make things done. In Kotlin we have
      awesome coroutines concept. So async gRPC and coroutines could be a
      perfect match! Let’s discover if this is possible. In this talk, we’ll
      learn how to build microservices using gRPC with minimum pain. We’ ll
      discuss the pros and cons of this approach, what can be improved, what
      should be added.</p>
- lang: en
  startDate: '2020-06-05'
  endDate: '2020-06-05'
  location: Budapest, Hungary
  speaker: Marcos Placona
  title: Conference for Kotliners
  subject: Going Serverless with Kotlin
  url: https://kotliners.com/conference/live
  content:
    video: https://www.youtube.com/watch?v=myRd0WubCHU
  description:
    __cdata: >

      <p>Serverless architecture is the new hot. But with a lot of different
      ways to build applications out there, it's hard to know where to start
      and what really constitutes a serverless application.</p>

      <p>In this talk, we will investigate the tools and processes for
      building serverless applications using Kotlin. We will then deploy our
      application and look at some interesting ways we can consume our
      serverless apps.</p>

      <p>Get ready to learn how serverless Kotlin makes it easier to create
      backends and other utilities for your applications.</p>
- lang: en
  startDate: '2020-06-05'
  endDate: '2020-06-05'
  location: Budapest, Hungary
  speaker: Márton Braun
  title: Conference for Kotliners
  subject: Handling View State and Events with RainbowCake
  url: https://kotliners.com/conference/live
  content:
    video: https://www.youtube.com/watch?v=4U7hxKAZ7qE
  description:
    __cdata: >

      <p>RainbowCake is an architectural framework built on top of the best
      & latest of Jetpack and Kotlin. One of its core features is its view
      state and view event handling mechanism, which is somewhere between
      MVVM and MVI, and is powered by LiveData. In this talk, we’ll first
      look at the client side API of the framework, and the design decisions
      that went into it. Then, we’ll dive into how all of this is
      implemented under the hood by customizing LiveData. While the talk
      discusses this specific framework, the ideas in it are universal and
      can be used independently in any project.</p><|MERGE_RESOLUTION|>--- conflicted
+++ resolved
@@ -1,5 +1,4 @@
 - lang: en
-<<<<<<< HEAD
   startDate: '2024-06-08'
   endDate: '2024-06-08'
   location: Minna, Nigeria
@@ -7,7 +6,6 @@
   title: 'KotlinConf 2024 Global Minna'
   subject: 'KotlinConf 2024 Global Minna'
   url: https://kommunity.com/kotlin-minna-user-group/events/kotlinconf-2024-global-minna-2180e651
-=======
   startDate: '2024-02-22'
   endDate: '2024-02-22'
   location: Limassol, Cyprus
@@ -24,7 +22,6 @@
   subject : 'Load Testing with Gatling and VictoriaMetrics'
   url: https://www.eventbrite.com/e/cyprus-kotlin-user-group-meetup-2202-tickets-811213329907
 - lang: en
->>>>>>> b73ee3a9
   startDate: '2024-01-24'
   endDate: '2024-01-24'
   location: Amsterdam, Netherlands
